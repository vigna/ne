\input texinfo   @c -*-texinfo-*-
@setfilename ne.info
@settitle @code{ne}'s manual
@dircategory Text creation and manipulation
@direntry
* ne: (ne).                     The nice editor
@end direntry
@defindex cm
@include version.texinfo

@ignore

This file, besides being a normal Texinfo file, allows generation of
on-line help and other crucial parts of the C source code for ne. The
program info2src.pl (a *very* dirty hack) does this. See the Makefile
to see how this is done.

Conventions:
	@file for files, directories, etc. (but extensions, etc. use @samp);
	@code for command line stuff, internal commands, environment variables;
	@samp for menu/menu item names, and anything left that's literal.

@end ignore

@ifinfo
This file documents ne @value{VERSION}, a free text editor for @sc{un*x}.

Copyright (C) 1993-1998 Sebastiano Vigna.
Copyright (C) 1999-@value{RELEASE_YEAR} Todd M. Lewis and Sebastiano Vigna.

Permission is granted to make and distribute verbatim copies of this
manual provided the copyright notice and this permission notice are
preserved on all copies.

@ignore
Permission is granted to process this file through TeX and print the
results, provided the printed document carries copying permission
notice identical to this one except for the removal of this paragraph
(this paragraph not being relevant to the printed manual).

@end ignore
Permission is granted to copy and distribute modified versions of this
manual under the conditions for verbatim copying, provided that the entire
resulting derived work is distributed under the terms of a permission
notice identical to this one.

Permission is granted to copy and distribute translations of this manual
into another language, under the above conditions for modified versions,
except that this permission notice may be stated in a translation approved
by the Free Software Foundation.
@end ifinfo

@setchapternewpage odd
@finalout

@titlepage
@title ne
@subtitle A nice editor
@subtitle Version @value{VERSION}
@author by Sebastiano Vigna and Todd M. Lewis

@page
@vskip 0pt plus 1filll
Copyright @copyright{} 1993-1998 Sebastiano Vigna@*
Copyright @copyright{} 1999-@value{RELEASE_YEAR} Todd M. Lewis and Sebastiano Vigna

Permission is granted to make and distribute verbatim copies of
this manual provided the copyright notice and this permission notice
are preserved on all copies.

Permission is granted to copy and distribute modified versions of this
manual under the conditions for verbatim copying, provided that the entire
resulting derived work is distributed under the terms of a permission
notice identical to this one.

Permission is granted to copy and distribute translations of this manual
into another language, under the above conditions for modified versions,
except that this permission notice may be stated in a translation approved
by the Free Software Foundation.

@end titlepage

@ifnottex


@node Top
@top

This file describes @code{ne} version @value{VERSION}, a free text editor that runs
(we hope) on almost any @sc{un*x} machine. @code{ne} is easy to use for
the beginner, but powerful and fully configurable for the wizard, and
most sparing in its resource use.

@noindent Copyright (C) 1993-1998 Sebastiano Vigna@*
@noindent Copyright (C) 1999-@value{RELEASE_YEAR} Todd M. Lewis and Sebastiano Vigna

@end ifnottex

@menu
* Introduction::
* Basics::
* Reference::
* Commands::
* Configuration::
* Hints and Tricks::
* Motivations and Design::
* The Encoding Mess::
* History::
* Portability Problems::
* Acknowledgments::
* Concept Index::
* Command Index::
@end menu


@node Introduction
@chapter Introduction
@cindex LITHP
@cindex Features
@cindex vi
@cindex POSIX
@cindex terminfo
@cindex termcap


@code{ne} is a full screen text editor for @sc{un*x} (or, more
precisely, for @sc{posix}: @pxref{Motivations and Design}). I came to
the decision to write such an editor after getting completely sick of
@code{vi}, both from a feature and user interface point of view. I
needed an editor that I could use through a @code{telnet} connection or
a phone line and that wouldn't fire off a full-blown
@sc{lithp}@footnote{This otherwise unremarkable language is
distinguished by the absence of an @samp{s} in its character set; users
must substitute @samp{th}.  @sc{lithp} is said to be useful in
protheththing lithtth.} operating system just to do some editing.

A concise overview of the main features follows:

@itemize @bullet{}

@item
three user interfaces: control keystrokes, command line, and menus;
keystrokes and menus are completely configurable;

@item
syntax highlighting;

@item
full support for UTF-8 files, including multiple-column characters;

@item
64-bit file/line length;

@item
simple scripting language where scripts can be generated @i{via} an
idiotproof record/play method;

@item
unlimited undo/redo capability (can be disabled with a command);

@item
automatic preferences system based on the extension of the file name being
edited or regex content matching;

@item
automatic completion of prefixes using words in your documents as dictionary;

@item
a file requester with completion features for easy file retrieval;

@item
extended regular expression search and replace @`a la @code{emacs} and
@code{vi};

@item
a very compact memory model---you can
easily load and modify very large files, even if they do not fit your core memory;

@item
editing of binary files.

@end itemize


@node Basics
@chapter Basics

@noindent @i{Simple things should be simple. Complex things should be
possible.} (Alan Kay)

@code{ne}'s user interface is essentially a compromise between the limits of
character driven terminals and the power of GUIs. While @emph{real} editing is
done without ever touching a mouse, it is also true that editing should be
doable without ever touching a manual. These two conflicting goals can be
accommodated easily in a single program if we can offer a series of interfaces
that allow for differentiated use.

In other words, it is unlikely that an @code{ne} wizard will ever have to
activate a menu, but to become an expert user you just have to use
the menus enough to learn by heart the most important keystrokes. A good
manual is always invaluable when one comes to configuration and esoteric
features, but few users will ever need to change @code{ne}'s menus or
key bindings.

Another important thing is that powerful features should always be
accessible, at least in part, to every user. The average user should be
able to record his actions, replay them, and save them in a humanly
readable format for further use and editing.

In the following sections we shall take a quick tour of @code{ne}'s features.

@menu
* Terminology::
* Starting::
* Loading and Saving::
* Editing::
* Basic Preferences::
* Basic Macros::
* More Advanced Features::
@end menu


@node Terminology
@section Terminology
@cindex File
@cindex Document
@cindex Buffer

In this section we explain and contrast some of the terms
@code{ne} uses. Understanding these distinctions will go a long way
towards making the rest of this manual make sense.

A @dfn{file} is a group of bytes stored on disk. This may seem rather
obvious, but the important distinction here is that @code{ne} does not
edit files; it edits @dfn{documents}.

A @dfn{document} is what @code{ne} calls one of the ``text thingies''
that you can edit. It is a sequence of lines of text in the computer's
memory---not on disk.@footnote{Actually, it can be in a region of the disk
used to simulate a larger memory. @code{ne} will switch to such a simulation whenever
the computer's memory is not sufficient for editing a file. This means, in particular,
that out-of-memory errors can be caused by insufficient disk space, too.}
Documents can be created, edited, saved in
files, loaded from files, discarded, @i{et cetera}. When a
document is loaded from or saved to a file, it remains
associated with that file by name until the document is
either closed or saved to a different file. Interactions between
documents and files are handled by the commands under the
@samp{File} menu. The @samp{Documents} menu commands only deal with
documents. @xref{Menus}.

Internally, @code{ne} holds its documents in @dfn{buffers}.  A
@dfn{buffer} is a chunk of memory in which @code{ne} holds something.
For example, each document is held in its own buffer, as are any loaded
or recorded macros, undo records, a copy of your last deleted line of
text, a copy of all your previous responses to long input, and several
other things.


@node Starting
@section Starting
@cindex Keyboard usage
@cindex Menu usage
@cindex Shortcuts
@cindex Status bar
@cindex Menu bar
@cindex Control key
@cindex Meta key
@cindex Command line

To start @code{ne}, just type @samp{ne} and press @key{Return}. If you
want to edit some specific file(s), you can put their name(s) on the command
line just after the command name, as for any @sc{un*x} command. The
screen of your terminal will be cleared (or filled with text loaded
from the first file you specified). You can also pipe the result of a
command directly into @code{ne}: it will be loaded and opened as the first
document. See @ref{Arguments} for other command line options.

Writing text is pretty straightforward: if your terminal is properly
configured, every key will (should) do what you expect. Alphabetic
characters insert text, cursor keys move the cursor, and so on. You can
use the @key{Delete} and @key{Backspace} key to perform corrections. If
your keyboard has an @key{Insert} key, you can use it to @dfn{toggle}
(switch from on to off, or vice versa) insert mode. In general,
@code{ne} tries to squeeze everything it can from your
keyboard. Function keys and special movement keys should work
flawlessly if your terminal is properly configured. If not, complain to
your system administrator. If that doesn't help, see @ref{Key Bindings}.

At the bottom of the screen, you will see a line containing some numbers and
letters. This is called the @dfn{status bar} because it reports to you part of
the internal state of the editor. At startup, the status bar has the following form:

@example
 L:       1 C:       1  12% ia----pvu-t------@@A* <unnamed>
@end example

@noindent (the numbers could be different, and a file name could be shown as
last item instead of @samp{<unnamed>}). You probably already guessed
that the numbers after @samp{L:} and @samp{C:} are your cursor's line and column
numbers, respectively, whereas the percentage indicates approximately
your position in the file. The small letters represent user flags that
you can turn on and off. In particular, @samp{i} tells you that insert
mode is on, while @samp{p} tells that the automatic preferences system
is activated. The @samp{*} means this buffer has not been saved. For a
thorough explanation of the meaning of the flags on the status bar, see
@ref{The Status Bar}.

Once you are accustomed to cursor movement and line editing, it is time to
press @key{f1} (the first function key), or in case your keyboard does not
have such a key, @key{Escape}. Immediately, the @dfn{menu bar} will appear,
and the first menu will be drawn. (If you find yourself waiting for the menu
to appear, you can press @key{Escape} twice in a row.) You can now move
around menus and menu items by pressing the cursor keys. Moreover, a lower
case alphabetic key will move to the next item in the current menu whose name starts with that
letter, and an upper case alphabetic key will move to the next menu whose
name starts with that letter.

Moving around the menus should give you an idea of the capabilities of
@code{ne}. If you want to save your work, you should use the @samp{Save As...}
item from the @samp{File} menu. Menus are fully discussed in @ref{Menus}.
When you want to exit from the menu system, press @key{f1} (or @key{Escape})
again. If instead you prefer to choose a command and execute it, move
to the respective menu item and press @key{Return}.

At the end of several menu items you will find strange symbols like
@kbd{^A} or @key{f1}. They represent @dfn{shortcuts} for the respective
menu items. In other words, instead of activating, selecting and
executing a menu item, which can take seconds, you can simply press a
couple of keys. The symbol @samp{^} in front of a character denotes the
shortcut produced by the @key{Control} key plus that character (we
assume here that you are perfectly aware of the usage of the
@key{Control} key: it is just as if you had to type a capital letter
with @key{Shift}). The descriptions of the form @key{f}@var{n} represent
instead function keys. Finally, the symbol @samp{[} in front of a
character denotes the shortcut produced by @key{Control} plus @key{Meta}
(a.k.a. @key{Alt}) plus that character, @emph{or} @key{Meta} plus that
character, depending on your terminal emulator---you must check for
yourself. Moreover, these last bindings may not work with some
terminals, in which case you can replace them with a sequence: just
press the @key{Escape} key followed by the letter. A few menu items are
bound to two control sequences (just in case one does not work, or it is
impractical).

Note that under certain conditions (for instance, while using
@code{ne} through a @code{telnet} connection) some of the shortcuts
might not work because they are trapped by the operating system for
other purposes (@pxref{Hints and Tricks}).

Finally, we have the third and last interface to @code{ne}'s features: the
@dfn{command line}. If you press @kbd{@key{Control}-K}, or @key{Escape} followed by
@samp{:} (a la @code{vi}), you will be requested to enter a command
to execute. Just press @key{Return} for the time being (or, if you are
really interested in this topic, @pxref{The Command Line}).

In the sections that follow, when explaining how to use a command we
shall usually describe the corresponding menu item. The related shortcut
and command can be found on the menu item itself, and in @ref{Menus}.


@node Loading and Saving
@section Loading and Saving
@cindex Loading a file
@cindex Quitting
@cindex Exiting
@cindex Closing a document
@cindex Opening a file
@cindex Saving a file
@cindex Writing a file
@cindex File requester

The first thing to learn about an editor is how to exit. @code{ne} has a
@code{CloseDoc} command that can be activated by pressing @kbd{@key{Control}-Q},
by choosing the @samp{Close} item of the @samp{Document} menu, or by activating
the command line with @kbd{@key{Control}-K}, writing @samp{cd} and pressing
@key{Return}. Its effect is to close the current document without saving any
modifications.  (You will be requested to confirm your choice in case the
current document has been modified since the last save.)

There is also a @code{Quit} command, which closes all the documents
without saving any modifications, and a @code{Save&Exit} (@kbd{@key{Meta}-X})
command, which saves the modified documents before quitting.

This choice of shortcuts could surprise you. Wouldn't @samp{Quit} be a
much better candidate for @kbd{@key{Control}-Q}? Well, experience shows that
the most common operation is closing a document rather than quitting the
editor. If there is just one document, the two operations coincide (this is
typical, for instance, when you use @code{ne} for writing electronic mail), and
if there are many documents, it is far more common to close a single document
than all the existing documents.

If you want to load a file, you may use the @code{Open} command, which can
be activated by pressing @kbd{@key{Control}-O}, by choosing the @samp{Open...}
item of the @samp{File} menu, or by typing it on the command line (as in the
previous case). You will be prompted with a list of files and directories in
the current working directory. (You can tell the directory names because they
end with a slash; they will also appear in a bold face if your terminal
allows it.) You can select any of the file names by using the
cursor keys, or any other movement key. Pressing an alphabetic key will
move the cursor to the first entry after the cursor that starts with the
given letter. When the cursor is positioned over the file you want to
open, press @key{Return}, and the file will be opened. If instead
you move to a directory name, pressing @key{Return} will display the
contents of that directory.

You can also escape with @key{f1}, @key{Escape} or
@key{Escape}-@key{Escape}  and manually type the file name on the command
line (or escape again, and abort the @code{Open} operation). If you escape
with @key{Tab} instead, the file or directory under the cursor will be
copied to the input line, where you can modify it manually. @code{ne} also
has file name completion features activated by @key{Tab} (@pxref{The Input
Line}).

When you want to save a file, just use the command @code{Save}
(@kbd{@key{Control}-S}). It will use the current document name or will
ask you for one if the current document has no name. @code{SaveAs}, on the
other hand, will always ask for a new name before saving the file.
@code{SaveAll} will save all modified documents. If the file you are
saving a document to has changed since you last loaded or saved it,
perhaps because another user updated it while you were editing,
@code{ne} will warn you before overwriting the file.

If @code{ne} is interrupted by an external signal (for instance, if your
terminal crashes), it will try to save your work in some emergency files.
These files will have names similar to your current files, but they will
have a pound sign @samp{#} prefixed to their names.
@xref{Emergency Save}.


@node Editing
@section Editing
@cindex Deleting characters
@cindex Deleting lines
@cindex Undeleting lines
@cindex Block operations
@cindex Clip usage
@cindex Multiple documents

An editor is presumably used for editing text. If you decide not to edit text, you
probably don't want to use @code{ne}, because that's all it does---it edits text.
It does not play @code{Tetris}. It does not evaluate recursive
functions. It does not solve your love problems. It just allows you to
edit text.

The design of @code{ne} makes editing extremely natural and straightforward.
There is nothing special you have to do to start editing once you've
started @code{ne}. Just start typing, and the text you type shows up in
your document.

@code{ne} provides two ways of deleting characters: the @key{Backspace} key
(or @kbd{@key{Control}-H}, if you have no such key) and the @key{Delete}
key. In the former case you delete the character to the left of the
cursor, while in the latter case you delete the character just under the
cursor. This is in contrast with many @sc{un*x} editors, which for
unknown reasons decide to limit your ways of destroying
things---something notoriously much funnier than creating. (See
@ref{DeleteChar} and @ref{Backspace}.)

If you want to delete a line, you can use the @code{DeleteLine} command, or
@kbd{@key{Control}-Y}. A very nice feature of @code{ne} is that each time a
nonempty line is deleted, it is stored in a temporary buffer from which it can
be undeleted via the @code{UndelLine} command or @kbd{@key{Control}-U}. (See
@ref{DeleteLine} and @ref{UndelLine}.)

If you want to copy, cut, paste, shift or erase a block of text, you have to
set a mark. This is done via the @code{Mark} command, activated by
choosing the @samp{Mark Block} item of the @samp{Edit} menu, or by
pressing @kbd{@key{Control}-B} (think ``block''). This command
sets the invisible mark at the current cursor position. Whenever the mark is set, the text
between the mark and the cursor can be cut, copied or erased. Note that
by using @kbd{@key{Control}-@@} you can set a @emph{vertical} mark
instead, which allows you to mark rectangles of text. Whenever a mark
has been set, either an @samp{M} appears on the command line or a
@samp{V} appears if the mark is vertical. If you forget where the mark
is currently, you can use the @samp{Goto Mark} menu item of the
@samp{Search} menu to move the cursor to it.

The block of text you cut or copy is saved in a @dfn{clip}, which you can
@samp{Paste} somewhere else in your document, or save it
to a file with the @samp{Save Clip...} menu
item of the @samp{Edit} menu. You can also load a file directly into a clip with
@samp{Open Clip...}, and @samp{Paste} it anywhere. All such operations act on the
@dfn{current clip}, which is by default the clip 0. You can change the current
clip number with the @code{ClipNumber} command. @xref{ClipNumber}.

One of the most noteworthy features of @code{ne} is its @dfn{unlimited
undo/redo} capability. Each editing action is recorded, and can be played
back and forth as much as you like. Undo and redo are bound to the function
keys @key{f5} and @key{f6}.

Another interesting feature of @code{ne} is its ability to load an
unlimited number of documents. If you activate the @code{NewDoc} command
(using the @samp{Document} menu or the command line), a new, empty
document will be created. You can switch between your documents
with @key{f2} and @key{f3}, which are bound to the
@code{PrevDoc} and @code{NextDoc} commands. If you have a lot of
documents, the @samp{Select...} menu item (@key{f4}) prompts you with
the list of names of currently loaded documents and allows you to
choose directly which to edit. In that list, names of documents with
unsaved changes will be bold. You can also change their relative order
in that list with the @key{f2} and @key{f3} keys.


@node Basic Preferences
@section Basic Preferences
@cindex Preferences
@cindex Flags
@cindex Insert mode
@cindex Automatic preferences
@cindex Virtual Extensions

@code{ne} has a number of @dfn{flags} that specify alternative
behaviors, the most prototypical example being the @dfn{insert} flag,
which specifies whether the text you type is inserted into the existing text
or replaces it. You can toggle this flag with the @samp{Insert} menu
item of the @samp{Prefs} menu, or with the @key{Insert} key of your
keyboard. (@dfn{Toggle} means to change the value of a flag from true to
false, or from false to true; @pxref{Insert}.)

Another important flag is the @dfn{free form} flag, which specifies
whether the cursor can be moved beyond the right end of each line of
text or only to existing text (a la @code{vi}). Programmers usually
prefer non free form editing; text writers seem to prefer free form. See
@ref{FreeForm} for some elaboration. The free form flag can be set with
the @samp{Free Form} menu item of the @samp{Prefs} menu.

At this point, we suggest you explore by trial and error the other
flags of the @samp{Prefs} menu, or try the @code{Flags} command (@pxref{Flags}),
which explains all the flags and the commands that operate on
them. We prefer spending a few words discussing @dfn{automatic
preferences} or @dfn{autoprefs}, and @dfn{default preferences} or @dfn{defprefs}.

Having many flags ensures a high degree of flexibility, but it can turn
editing into a nightmare if you have to turn on and off dozens of flags
for each different kind of file you edit. @code{ne}'s solution is to
load your default preferences whenever @code{ne} is run before loading
any file, then additionally set your stated preferences automatically
for each @dfn{file type} as files are loaded. A file's type is determined
by the @dfn{extension} of its file name, that is, the last group of letters
after the last dot. For instance, the extension of @file{ne.texinfo} is
@samp{texinfo}, the extension of @file{source.c} is @samp{c}, and the
extension of @file{my.txt} is @samp{txt}.

Thus, when you select the @samp{Save Def Prefs} menu item or the
@code{SaveDefPrefs} command, a special preferences file named
@file{.default#ap} is saved. In addition to other preferences, this file also
includes a small set of preferences which are global to @code{ne} rather than
specific to particular document types. These preferences are: @code{FastGUI},
@code{RequestOrder}, @code{StatusBar} and @code{VerboseMacros};
@pxref{FastGUI}, @xref{RequestOrder}, @xref{StatusBar}, and
@xref{VerboseMacros}. These extra preferences are not saved by the
@code{SaveAutoPrefs} command.

By contrast, whenever you select the @samp{Save AutoPrefs} menu item, @code{ne} saves
the flags of your current document to be used when
you load other files with the same extension.
These @dfn{autoprefs} are saved in a file in your @file{~/.ne}
directory. This file has the same name as the extension of the current
document with @samp{#ap} appended to it. It contains all the commands
necessary to recreate your current document's flag settings. Whenever
you open a file with this file name extension, @code{ne} will
automagically recreate your preferred flag settings for that file type.
(There is a flag that inhibits the process; @pxref{AutoPrefs}.)

Similar to preference flags, the current syntax definition is specific to the current
document type, so it also is saved in autoprefs files by the
@code{SaveAutoPrefs} command or @samp{Save AutoPrefs} menu; it is not
saved in the @file{.default#ap} file.

Note that a preferences file---whether @file{.default#ap} or an AutoPrefs file---
is just a macro (as described in the following section). Thus, it can be edited manually if necessary.

Some files have no extension, but the file type can be discerned by simple
examination. Consider for example a file named @file{example} which contains XML.
You may reasonably expect it to be treated as an @file{.xml} file rather than
a generic file. For the purposes of applying automatic preferences and
syntax definitions, @code{ne} provides a mechanism for overriding a wrong or
missing extension with a @dfn{virtual extension} based on a document's
contents. You do this by creating a @file{~/.ne/.extensions} file which is
fully described in the @ref{Virtual Extensions} section.


@node Basic Macros
@section Basic Macros
@cindex Macro definition
@cindex Recording a macro
@cindex Saving a macro
@cindex Interrupting a macro
@cindex Interrupt character
@cindex Caching a macro
@cindex Unloading macros
@cindex Executing a macro
@cindex Comments in a macro

Very often, the programmer or the text writer has to repeat some complex
editing action over a series of similar blocks of text. This is where
@dfn{macros} come in.

A @dfn{macro} is a stored sequence of commands. Any sequence of commands
you find yourself repeating is an excellent candidate for being made
into a macro. You could create a macro by editing a document that only
contains valid @code{ne} commands and saving it, but by far the easiest way to create
a macro is to have @code{ne} record your actions. @code{ne} allows you
to record macros and then play them (execute the commands they contain)
many times. You can save them on disk for future use, edit them, or bind
them to any key. You could even reconfigure each key of your keyboard to
play a complex macro if you wanted to.

@code{ne} can have any number of named macros loaded at the same time.
It can also have one unnamed macro in its @dfn{current macro} buffer.
The named macros are typically loaded from disk files, while the
current macro buffer is where your recorded macro is held before you
save it or record over it.

Recording a macro is very simple. The keystroke @kbd{@key{Control}-T}
starts and stops recording a macro.  When you start recording a macro,
@code{ne} clears the @dfn{current macro} buffer and starts recording all
your actions (with a few exceptions). You can see that you are recording
a macro if an @samp{R} appears on the status bar. After you stop the
recording process (again using @kbd{@key{Control}-T}), you can play the
macro with the @samp{Play Once} item of the @samp{Macros} menu or with
the @key{f9} key. If you want to repeat the action many times, the
@code{Play} command allows you to specify a number of times to repeat
the macro. You can always interrupt the macro's execution with
@kbd{@key{Control}-\}.

A recorded macro has no name. It's just an anonymous sequence of
commands in the @dfn{current macro} buffer, and it will go away when you
exit @code{ne} or record another macro. If you want to save your
recorded macro for future use, you can give it a name and save it with
the @samp{Save Macro...} menu item or the @code{SaveMacro} command.
The macro is saved as a regular text file in your current directory by default or
whatever directory you specify when prompted for the macro's name. If
you save it in your @file{~/.ne} directory then it will be easy to
access it later from any other directory. The @samp{Open Macro...} menu item
and the @code{OpenMacro} command load a macro from a file into the
current macro buffer just as if you had just @code{Record}ed it.

The current setting of your @code{VerboseMacros} flag determines whether
long or abbreviated command names are used when saving a macro. For your
convenience, @code{SaveMacro} will also convert sequences of
@code{InsertChar} commands into single---usually much more readable---
@code{InsertString} commands, but only if all the inserted characters are
simple printable characters, and only if there are no subsequent @code{Undo}
commands or macro invocations.

Any macro can be loaded from a file and played with the @samp{Play Macro...}
menu item or the @code{Macro} command. (This won't modify the recorded
anonymous macro that may be in the @dfn{current macro} buffer;
@code{OpenMacro} does that.) Useful macros can be permanently bound to a
keystroke as explained in @ref{Key Bindings}. Moreover, whenever a
command line does not specify one of @code{ne}'s built in commands, it is
assumed to specify the name of a macro to execute. Thus, you can execute
macros just by typing their file names. Include a path if the macro
file's directory is different from your current directory or your
@file{~/.ne} directory.

If the first attempt to open a macro fails, @code{ne} checks for a macro
with the given name in your @file{~/.ne} directory. This allows you
to program simple extensions to @code{ne}'s language. For instance, all
automatic preferences macros---which are just specially named macros
that contain only commands to set preferences flags---can be executed
just by typing their names. For example, if you have an automatic
preference for the @samp{doc} extension for example, you can set
@code{ne}'s flags exactly as if you had loaded a file ending with
@samp{.doc} by typing the command @code{doc#ap}.

In general, it is a good idea to save frequently used macros in
@file{~/.ne} so that you can invoke them by name without specifying
a path regardless of your current directory. On the other hand, if you
have a macro that is customized for one document or a set of documents
that you store in one directory, then you might want to save the
macro in that directory instead. If you do, then you would want to
@code{cd} to that directory before you start @code{ne} so that you can
access that macro without specifying a path.

If your macro has the same name as one of @code{ne}'s built-in commands,
you can only access it with the @code{Macro @var{name}} command.
Built-in command names are always searched before the @code{ne} command
interpreter looks for macros.

The system administrator may make some macros available from
the @file{macros} subdirectory of @code{ne}'s global directory. @xref{Arguments}.

Since loading a macro each time it is invoked would be a rather slow and
expensive process, once a macro has been executed it is cached internally.
Subsequent invocations of the macro will use the cached version.

@noindent @strong{Warning:} while path and file names are case sensitive
when initially loading macros, loaded macro names are @emph{not} case
sensitive or path sensitive. @code{ne} only caches the file name of an
already loaded macro, not the path, and uses a case insensitive
comparison when resolving command names. As such, if you invoke @file{~/foobar/MyMacro}, @code{ne}
remembers it with the case-insensitive name @file{mymacro}; a subsequent
call for @file{/usr/MYMACRO} will instead find and use the cached version
of @file{~/foobar/MyMacro}. You can clear the cache by using the
@code{UnloadMacros} command. @xref{UnloadMacros}.

The behaviour of macros may vary with different preferences. If the user
changes the @code{AutoIndent} and @code{WordWrap} flags, for example, new lines and new
text may not appear in the same way they would have when a macro was
recorded. Good general purpose macros avoid such problems by using the
@code{PushPrefs} command first. This preserves the user's preferences.
Then they set any preferences that could affect their behaviour. Once
that is taken care of they get on with the actual work for which they
were intended. Finally, they use the @code{PopPrefs} command to restore
the user's preferences. Note that if a macro is stopped before it
restores the preferences (either by the user pressing
@kbd{@key{Control}-\} or by a command failing) then dealing with the
changed preferences falls to the user.

Any changes made to a document by a macro are recorded just as if you had
entered the commands yourself. Therefore you can use the @code{Undo} command
to roll back those changes one at a time. This can be useful especially when
developing macros, but you may want to be able to undo all the changes made
by a macro with a single @code{Undo} command. The @code{AtomicUndo} command
makes this possible. If you add @code{AtomicUndo +} at the start of your
macro and @code{AtomicUndo -} at the end, then the @code{Undo} and
@code{Redo} commands will handle all changes made by your macro atomically,
i.e., as if they had been made by a single command, even if your macro
calls other macros which could themselves contain matching @code{AtomicUndo +}
and @code{AtomicUndo -} commands. @xref{AtomicUndo}.

Finally, any line in a macro that starts with a non-alphabetical character
is considered a comment, so you can add comments to a macro by starting
a line with @samp{#}.

@node More Advanced Features
@section More Advanced Features
@cindex UTF-8 support
@cindex Bookmarks
@cindex Automatic Completion
@cindex Automatic Bracket Matching
@cindex MS-DOS files
@cindex File requester
@cindex Binary files
@cindex Executing @sc{uni*x} commands

@subsection UTF-8 support
@code{ne} can load and
manipulate UTF-8 files transparently, in particular on systems that
provide UTF-8 I/O. @xref{UTF-8 Support}.

@subsection Bookmarks
It often happens that you have to browse through a file, switching
frequently between a small number of positions. In this case, you can use
@dfn{bookmarks}. There are up to ten bookmarks per document, each
designated by a single digit, with the default being @samp{0}. You can set
them with the @code{SetBookmark} command, and you can return to any set
bookmark with the @code{GotoBookmark} command. Also, @code{ne} sets an
automatic bookmark (designated by @samp{-}) at your current position in a
document whenever you use the @code{GotoBookmark} command. You can use
a @code{GotoBookmark -} command to return to the location of the previous
@code{GotoBookmark} command. Doing so will reset the automatic bookmark,
so that subsequent @code{GotoBookmark -} commands will switch between
those two locations. The special parameters @samp{+1} and @samp{-1}
indicate the next or previous set bookmark in conjunction with
@code{GotoBookmark} and @code{UnsetBookmark}, but reference the next or
previous unset bookmark when used with @code{SetBookmark}. A sequence of
@code{GotoBookmark +1} commands lets you easily cycle through all your set
bookmarks. Finally, the special parameter @samp{?} causes @code{SetBookmark}
and @code{GotoBookmark} to prompt you for a bookmark designation. This prompt
includes an indication of which bookmarks are already set for the current
document. @xref{SetBookmark}, @ref{GotoBookmark}, and
@ref{UnsetBookmark}. Note that in the default configuration no key binding
is assigned to these commands. If you use them frequently, you may want to
change the key bindings. @xref{Key Bindings}.

@subsection Automatic Completion
The @code{AutoComplete} command helps you extend a given prefix with matching
words from your open documents.  You can specify the @code{AutoCompete} command
and prefix on the command line, or you can enter the prefix directly into your
document and activate the @code{AutoComplete} command. With the cursor at the
right end of your prefix, activate the @code{AutoComplete} command by entering
either the @key{Escape}-@key{Tab} or the @key{Escape}-@key{I} key sequence, or
the @kbd{@key{Control}-@key{META}-@key{I}} key combination, or by selecting
@code{AutoComplete} from the @code{Extras} menu.

If the prefix can be extended
unambiguously, the extension will be immediately inserted into your
document (this is the case, for instance, if only one word matches the
prefix), and a message will tell you whether the extension is an actual word
or just the longest possible extension (for instance, if you expand
@samp{fo} and your document contains @samp{foobar} and @samp{foofoo} then the
partial match will be @samp{foo}). Otherwise, @code{ne} presents you with
a list of all matching words: choose the one you want and press
@key{Return}, to select it; otherwise, press @key{f1}, @key{Escape} or
@key{Escape}-@key{Escape} to cancel the completion operation.

The current
state of the @code{CaseSearch} flag determines whether the prefix match is
case sensitive. Any matching words which only exist in other open
documents but not the current one are displayed in bold with an asterisk;
think of that as a warning that if you select one of these bold words you
will introduce a new word into your current document. Plain words already
exist somewhere in your current document. @xref{AutoComplete}, and
@ref{CaseSearch}.

@subsection Automatic Bracket Matching
Unless you tell it not to (with the @code{AutoMatchBracket} command),
@code{ne} will highlight any recognized bracket that matches the
bracket your cursor is on if that matching bracket is currently visible on
your screen. Recognized bracket pairs are @samp{@{@}}, @samp{()}, @samp{[]},
@samp{<>}, and @samp{`'}. @xref{AutoMatchBracket}.

@subsection MS-DOS files
@code{ne} will detect automagically the presence of MS-DOS line terminators
(CR/LFs) and set the CR/LF flag. When the file will be saved, the
terminators will be restored correctly. You can change this behaviour
using the @code{PreserveCR} and @code{CRLF} commands. @xref{PreserveCR},
and @ref{CRLF}.

@subsection Binary files
@code{ne} allows a simplified form of @dfn{binary editing}. If the
binary flag is set, only NULLs are considered newlines when loading or
saving. Thus, binary files can be safely loaded, modified and saved.
Inserting a new line or joining two lines has the effect of inserting or
deleting a NULL. Be careful not to mismatch the state of the binary flag
when loading and saving the same file.

@subsection File requester
The @code{NoFileReq} command deactivates the file requester. It is
intended for ``tough guys'' who always remember the names of their files and can
type them at the speed of light (maybe with the help of the completer,
which is activated by the @key{Tab} key; @pxref{The Input Line}).

@subsection Executing @sc{un*x} commands
There are three ways to execute @sc{un*x} commands from within @code{ne}.
The @code{System} command can run any @sc{un*x} command; you
will get back into @code{ne} as soon as the command execution terminates.
@xref{System}. The @code{Through} (@kbd{@key{Meta}-T}) command (which can be found in the
@samp{Edit} menu), however, is much more powerful; it cuts the current
block, passes it as standard input to any @sc{un*x} command, and pastes the
command's output at the current cursor position. This provides a neat
way to pass a part of your document through one of @sc{un*x}'s many
@dfn{filter commands} (commands that read from standard input and write
to standard output, e.g., @code{sort}). @xref{Through}. Finally, you can use the
@code{Suspend} (@kbd{@key{Control}-Z}) command to temporarily stop @code{ne} and
return to your command shell. @xref{Suspend}.

@subsection Advanced key bindings
@code{ne} allows you to associate any keystroke with any command, both
built-in commands (with or without parameters) and macros. These associations
are refered to as @dfn{key bindings}, which you define in your
@code{~/.ne/.keys} file. The @code{KeyCode} command allows you to see the key
code @code{ne} sees in response to any key or key combination on your
keyboard. It also shows the command string currently associated with that key
code. This is described in @ref{Key Bindings}.


The following chapters provide an exhaustive list of the remaining features of @code{ne}.
@xref{Reference}.



@node Reference
@chapter Reference

In this chapter we shall methodically overview each part of @code{ne}. It
is required reading for becoming an expert user because some commands
and features are not available through menus.

@menu
* Arguments::
* The Status Bar::
* The Input Line::
* The Command Line::
* The Requester::
* Syntax Highlighting::
* Menus::
* Regular Expressions::
* Automatic Preferences::
* Emergency Save::
* UTF-8 Support::
@end menu


@node Arguments
@section Arguments
@cindex Arguments
@cindex Global Directory
@cindex Startup macro
@cindex Skipping configuration files
@cindex Setting configuration file names

The main arguments you can give to @code{ne} are the names of files you
want to edit. They will be loaded into separate documents. If you
specify @code{--help} or @code{-h} anywhere on the command line, a simple help text
describing @code{ne}'s arguments will be printed.

The @code{+@var{N}} option causes @code{ne} to advance to the @var{N}th
line of the next document loaded. This option is fairly common among
editors and text display programs like @code{vi} and @code{less}. The
@var{N} itself is optional. Without it, a bare @code{+} on the command
line causes @code{ne} to advance to the last line of the first
document. You can specify a line and column as @code{+N,M}. Any
non-digit can be used to separate the @var{N} from the @var{M}. As it
only affects the next document loaded, it can appear multiple times on
the command line.

The @code{--binary} option causes @code{ne} to load the next document
in binary mode. Binary mode treats the normal line termination
characters as any other character and only breaks lines on NULL
characters. Like @code{+N,M}, @code{--binary} only affects the next
document loaded, and it can appear multiple times on the command line.
See @ref{Binary}.

<<<<<<< HEAD
The @code{--read-only} option causes @code{ne} to load the next named file
into a read-only document. You can't modify a read-only
document without first taking special action such as turning off the read-only
flag. You can still @code{Save} (@ref{Save}) a read-only document to a
file if the file's permissions allow it, but @code{ne} will prompt you
before attempting to save a document marked read-only.
The @code{--read-only} option only affects the next document loaded,
=======
The @code{--read-only}/@code{--readonly}/@code{--ro} option causes @code{ne} to load the next named file
into a read-only document. You can still @code{Save} (@ref{Save}) a read-only document to a
file if the file's permissions allow it, but you can't modify a read-only
document without taking special action such as turning off the read-only flag
first. The @code{--read-only} option only affects the next document loaded,
>>>>>>> f29d9432
so it can appear multiple times on the command line. A document's
read-only flag is automatically set when a file is loaded if the
corresponding file is not writable (as determined by the @code{access()}
system call) regardless of whether the @code{--read-only} option is used. See
@ref{ReadOnly}.

The @code{--no-config}/@code{--noconfig} option skips the reading of the key
bindings and menu configuration files (@pxref{Configuration}). This is
essential if you are experimenting with a new configuration and you make
mistakes in it.

The @code{--prefs @var{extension}} option makes @code{ne} load a specified
set of automatic preferences, that is, those associated with the provided
extension, instead of the default ones, before loading the first file.
It can be useful, for instance, when piping a file into @code{ne} or when
reading from named pipes, as in those cases there is no file extension
from which @code{ne} can guess the correct preferences. Note that preferences
are cloned from the current document when a new document is created, so if
you open a number of files without extension this option will propagate
to all of them.

The @code{--macro @var{filename}} option specifies the name of a
macro that will be started just after all documents have been loaded. A
typical macro would move the cursor to a certain line.

The @code{--keys @var{filename}} option and the @code{--menus
@var{filename}} option specify a name different from the default one
(@file{.keys} and @file{.menus}, respectively) for the key bindings and
the menu configuration files. Note that @code{ne} searches for these
files first in the current directory, and then in your @file{~/.ne}
directory.

The @code{--ansi} and the @code{--no-ansi}/@code{--noansi} options manage
@code{ne}'s built-in ANSI sequences. Usually @code{ne} tries to retrieve
from your system some information that is necessary to handle your
terminal. If for some reason this is impossible, you can ask @code{ne}
to use a built-in set of sequences that will work on many terminals
using the @code{--ansi} option (to be true, @code{ne} can be even
compiled so that it uses directly the built-in set, but you need not
know this). If you want to be sure (usually for debugging purposes) that
@code{ne} is not using the built-in set, you can specify
@code{--no-ansi}.

The @code{--no-syntax} option disables @code{ne}'s normal syntax
highlighting capability. For most editing situations, this would be
unnecessary, but for extremely large files it may be helpful. Syntax
highlighting incurs small memory usage and processor overhead penalties
for each line of text. The @code{--no-syntax} option eliminates that
overhead. Note that files longer than ten million bytes will have
syntax highlighting disabled by default, but it is possible to re-enable it.
@xref{Syntax Highlighting}.

The @code{--utf8} and @code{--no-utf8} options can be used to
force or inhibit UTF-8 I/O, overriding the choice imposed by the system
locale. Note, however, that in general it is more advisable to set the
@code{LANG} environment variable to a locale supporting UTF-8 (you can
usually see the locale list with @code{locale -a}). @xref{UTF-8 Support}.

If you need to open a file whose name starts with @samp{--}, you can put
@samp{--} before the filename, which will skip command recognition for
the next word.

You can use I/O redirection to pipe the output of other commands into your
first document. For example,

@example
  ls -l | ne file1.txt --read-only file2.txt
@end example

will open three documents: an unnamed document containing the output of
the @code{ls -l} command, the contents of @file{file1.txt}, and the contents
of @file{file2.txt} with the read-only flag set.

It's possible to apply the @code{--binary}, @code{--read-only}, and
@code{+N,M} options to the piped unnamed document by referencing it as a
single @code{-}. Only the first such file name will reference the piped
document (even if it isn't the first file name on the command line).
Subsequent dashes will be considered normal file names. If you want the first
dash to be treated like a normal file instead of a reference to the piped
document, prefix the dash with @samp{--}. Consider these two command lines:

@example
  ls -l | ne --read-only +3,8 - file1.txt -
  ls -l | ne file1.txt -- - --read-only +3,8 -
  ls -l | ne --binary file1.txt --read-only -- -
@end example

All three of these commands open @code{ne} with three documents: the output
of the @code{ls -l} command will be in the first unnamed document, the
contents of @file{file1.txt} will be in the second document, while the third
document will contain the contents of the file @file{-} (or an empty document
with that name if there is no such file). The first and second commands do
exactly the same thing: the unnamed first document is marked read-only and
the cursor is positioned on line 3 column 8, while the other two document are
opened normally. In the case of the third command, @file{file1.txt} is opened
in binary mode, the document named @file{-} is marked read-only, while the
first, unnamed, document---which is not referenced on the command line---with
the output from @code{ls -l} is opened normally.

Finally, @code{ne} has a @dfn{global directory} where the system
administrator can store macros, default preferences, and syntax
definitions for all users of the system. The location of this directory
is defined when @code{ne} is built, but you can override it by creating
and exporting the @code{NE_GLOBAL_DIR} environment variable prior to
invoking @code{ne}. If you load no files when you start @code{ne}, or
if you invoke the @code{About} command, it will display a splash
screen. The last line on that screen shows the global directory
@code{ne} is using, if it exists, or an error message otherwise.


@node The Status Bar
@section The Status Bar
@cindex Status bar
@cindex Line and column numbers
@cindex Fast GUI

The last line of the screen, the @dfn{status bar}, is reserved by
@code{ne} for displaying some information about its internal state.
Note that on most terminals it is physically impossible to write a
character on the last column of the last line, so we are not
stealing precious editing space.

The status bar looks more or less like this:

@example
L:      31  C:      25   12% iabcwfpvurtBMRPC*@@8       20 /foo/bar
@end example

The numbers after @samp{L:} and @samp{C:} are the line and column of the
cursor position. The first line and the first column are both number
1. Then, @code{ne} shows the percentage of lines before the current line
(it will be 0% on the first line, and 100% on the last line).

Following that are a sequence of letters or
dashes. These indicate the status of a series of flags which we shall
look at later.

The hexadecimal digits following the flags give the code for the
character at the cursor, and are displayed optionally (@pxref{HexCode}).
If your cursor is at or beyond the right end of the current line, the
code disappears.

The file name appearing after the character code is the file name of
the current document. The left end of very long file names may be
truncated to keep the right end visible. Of course,
@code{ne} is keeping track internally of the complete file name. It
is used by the @code{Save} command and as the default input for the
@code{SaveAs} command. @xref{Save}, and @ref{SaveAs}.

The displayed line and column numbers, the percentage indicator and the
character code change when the cursor moves. This fact can really slow
down cursor movement if you are using @code{ne} through a slow
connection. If you find this to be a problem, it is a good idea to turn
off the status bar using either the @samp{Status Bar} menu item of the
@samp{Prefs} menu or the @code{StatusBar}
command. @xref{StatusBar}. Alternatively you can turn on the fast GUI
mode using either the @samp{Fast GUI} menu item of the @samp{Prefs} menu
or the @code{FastGUI} command (@pxref{FastGUI}). In fast GUI mode the
status bar is not draw in reverse, so some additional optimization can
be done when refreshing it.

The letters after the line and column number represent the status of the flags
associated with the current document. Flags that are off display a
@samp{-} instead of a letter. Each flag also has an
associated command. The @code{Flags} command describes them all when
you don't have this manual handy. Here's the list in detail:

@table @samp

@item i
appears if the insert flag is true. @xref{Insert}.

@item a
appears if the auto indent flag is true. @xref{AutoIndent}.

@item b
appears if the back search flag is true. @xref{SearchBack}.

@item c
appears if the case sensitive search flag is true. @xref{CaseSearch}.

@item w
appears if the word wrap flag is true. @xref{WordWrap}.

@item f
appears if the free form flag is true. @xref{FreeForm}.

@item p
appears if the automatic preferences flag is true. @xref{AutoPrefs}.

@item v
appears if the verbose macros flag is true. @xref{VerboseMacros}.

@item u
appears if the undo flag is true. @xref{DoUndo}.

@item r
appears if the read only flag is true. @xref{ReadOnly}.

@item t/T
appears as @samp{t} if the tabs flag is true, @samp{T} if
the shifttabs flag is also true. @xref{Tabs}, @ref{ShiftTabs}.

@item d
appears if the deltabs flag is true. @xref{DelTabs}.

@item B
appears if the binary flag is true. @xref{Binary}.

@item !
appears in place of @samp{B} when not in binary mode
and the last line of the document is not empty (i.e. the last line of the
saved file would not be terminated).

@item M
appears if you are currently marking a block. @xref{Mark}.

@item V
can appear in place of @samp{M} if you are currently marking a vertical
block. @xref{MarkVert}.

@item R
appears if you are currently recording a macro. @xref{Record}.

@item P
appears if the PreserveCR flag is true. @xref{PreserveCR}.

@item C
appears if the CRLF flag is true. @xref{CRLF}.

@item @@
appears if UTF-8 I/O is enabled. @xref{UTF8IO}.

@item A/8/U
denotes the current document encoding---US-ASCII, 8-bit or UTF-8. @xref{UTF8}.

@item *
appears if the document has been modified since the last save, or if
the @code{Modified} command was issued to set this flag. @xref{Modified}.

@end table

Note that sometimes @code{ne} needs to communicate some message to you. The
message is usually written over the status bar, where it stays
until you do something. Any action such as moving the cursor or inserting a
character will restore the normal status bar.


@node The Input Line
@section The Input Line
@cindex Input line
@cindex Escaping an input
@cindex Immediate input
@cindex Long input
@cindex File name completion

The bottom line of the screen is usually occupied by the status bar
(@pxref{The Status Bar}). However, whenever @code{ne} prompts you for a
command or file name or asks you to confirm some action, the bottom line
becomes the @dfn{input line}. You can see this because a @dfn{prompt} is
displayed at the start of the line, suggesting what kind of input is
required. (Prompts always ends with a colon, so it is easy to
distinguish them from @dfn{error messages}, which overwrite the status
bar from time to time.)

@code{ne} uses the input line in two essentially different ways:
@dfn{immediate} input and @dfn{long} input. You can easily distinguish
between these two modes because in immediate input mode the cursor is
not on the input line, while for long input mode it is.

Immediate input is used whenever @code{ne} needs you to specify a simple
choice that can be expressed by one character (for example, @samp{y} or
@samp{n}). When you type the character, @code{ne} will immediately
accept and use your input. Most immediate inputs display a character
just after the prompt. This character is the default response, which is
used if you just press the @key{Return} key. Note that immediate input
is not case sensitive. Moreover, if a yes/no choice is requested,
@emph{anything} other than @samp{y} will be considered a negative
response.

Long input is used when a whole string is required. You can enter and
edit your response to long inputs like a line of text in a
document. Most key bindings related to line editing work on the command
line exactly as they do in a document. This is true even of custom key
bindings. Just edit as you are used to. Moreover, the you can paste the
first line of the current clip using the keystroke that is bound to the
@code{Paste} command, usually @kbd{@key{Control}-V}. If your long input
is longer than the screen width, the input line scrolls to accommodate
your text so you can input very long lines even on small
monitors. (There is a limit of 2048 characters.)

The default response to a long input is the response you gave to the
previous long input. Your @emph{first action} when presented with a long
input will either erase the default response or allow you to edit it. If
the first thing you type is a printing character, the default response
will be erased. Anything else (cursor movement for example) will allow
you to edit it further.

Long input also lets you access your previous long input responses with
the up and down cursor commands (or with wider movement commands, such
as start/end of file, page up/down, etc.). Once you find a previous
input you like, you can edit it further. Long input history is not
document specific, so you can recall any of your inputs regardless of
which document was active when you entered it. Furthermore, @code{ne}
saves the most recent long inputs in @file{~/.ne/.history} when you end
your @code{ne} session and loads them again when you begin another
@code{ne} session.

When asked to input a number, you can choose between decimal, octal and
hexadecimal notation in the standard way: a number starting with
@samp{0} is considered in octal, a number starting with @samp{0x} is
considered in hexadecimal, and in all other cases decimal base is
assumed.

Whenever a file name is requested, you can type a partial file name and
@dfn{complete} it with the @key{Tab} key. @code{ne} will scan the
current directory (or the directory that you partially specified) and
search for the files matching your partial suggestion. The longest
prefix common to all such files will be copied to the input line
(@code{ne} will beep if no completion exists). It's easier done than
said---just try. If you press @key{Tab} again, you will be brought into
the file requester: only the files and directories matching your partial
specification will appear, and as usual you will be able to navigate and
select a file or escape. @xref{The Requester}.  Note that @code{ne}
considers the @emph{last word} on the input line the partial file name
to complete, no matter where the cursor is currently (you must use quotes
if the name contains spaces, even if it is the only item on the input line).

Complete long input with the @key{Return} key. You can cancel a long
input using @key{f1}, @key{Escape}, @key{Escape}-@key{Escape} or any key
that is bound to the @code{Escape} command. The effect will vary depending
on what your were requested to input, but the execution of the command
requiring the input will stop.




@node The Command Line
@section The Command Line
@cindex Command line

The command line is a typical (topical) way of controlling an editor on
character driven systems. It has some advantages over menus in terms of
access speed, but it is not desirable from a user interface point of
view. @code{ne} has a command line that should be used whenever strange
features have to be accessed, or whenever you want to use a command that
you are familiar with and that is not bound to any key.

You have two ways to access the command line: by activating the menu and
typing a colon (@samp{:}) or by typing @kbd{@key{Control}-K} (or any key
that is bound to the @code{Exec} command; @pxref{Exec}). The first
method will work regardless of any key binding configuration if you
activate the menus with the @key{Escape} key since that key cannot be
reconfigured. Of course, there is also a menu entry that does the same
job.

Once you activate the command line, the status bar will turn into an input
line (@pxref{The Input Line}) with a @samp{Command:} prompt waiting for you
to do a long input. In other words, you can now type any command (possibly
with arguments), and when you press @key{Return}, the command will be
executed.

If the command you specify does not appear in @code{ne}'s internal tables,
it is considered to be the name of a macro. @xref{Basic Macros}, for details.


@node The Requester
@section The Requester
@cindex Requester
@cindex File requester
@cindex Interrupting directory scanning
@cindex Help requester

In various situations, @code{ne} needs to ask you to choose one string
from several (where ``several'' can mean a lot).
For this kind of event, the @dfn{requester} is issued. The requester
displays the strings in as many columns as possible and lets you move
with the cursor from one string to another. The strings can fill many
screens, which are handled as consecutive pages. Most navigation keys
work exactly as in normal editing. This is true even of custom key
bindings. Thus, for instance, you can page up and down through the
list with @kbd{@key{Control}-P} and @kbd{@key{Control}-N} (in the standard keyboard
configuration).

A special feature is bound to printing characters: the requester
progressively advances to entries that match the characters you
type without regard to case. You can use @key{Backspace} to
incrementally undo your matched characters. This progressive matching
works in two modes which you can switch between on the fly with either
the @key{Insert} or @key{Delete} key. In the default mode, the cursor
indicating your current selection simply advances to the next matching
entry (if there is one). In the other mode, all entries which don't
match the characters you've entered are removed from the list so you
only see the matching entries. The @key{Backspace} key incrementally
returns them to your list as your match becomes less specific. You can
switch between the two modes as often as you wish while searching for
your desired entry. This lets you quickly navigate large lists to get
to the entries you really want.

One example of a requester is the list of commands appearing when you use
the @code{Help} command. Another is the list of document words matching
a prefix given to the @code{AutoComplete} command. A third example is
the file requester that @code{ne} issues whenever a file operation is
going to take place. In this case, pressing @key{Return} while on a
directory name will enter that directory and refresh the requester with
that directory's entries. Note also that, should the requester take too long to
appear, you can interrupt the directory scanning with
@kbd{@key{Control}-\}. However, the listing will likely be incomplete.

Yet another example of a requester is the list of documents you
currently have open. This requester is displayed when you use the
@code{Select...} entry from the @code{Documents} menu, or invoke the
@code{SelectDoc} command with the @key{f4} key. Documents with unsaved
changes will be bold (if your terminal supports bold) and marked with
an asterisk. These documents are generally listed in the order they
were opened. However, in this requester you can reorder these documents
by using the keys bound to the @code{NextDoc} and @code{PrevDoc}
commands, usually @key{f2} and @key{f3}. Any document reordering and
selection will only take effect if you exit the requester with the
@key{Return} key. 
You can also close unmodified documents without leaving the @code{SelectDoc}
requester by using the key bound to the @code{CloseDoc} command,
usually @kbd{@key{Control}-Q}. Closing the last document this way will
cause @code{ne} to exit.

Regardless of the type of requester, you can confirm your selection
with @key{Return} just as with the input line (@pxref{The Input Line}), or
you can escape the requester without making a selection with @key{f1}
or the @key{Escape} key (or whatever has been bound to the
@code{Escape} command).

Moreover, if you are selecting a file name through the requester there
is a third possibility: by escaping with the @key{Tab} key, the file or
directory name that the cursor is currently on will be copied to the
input line. This allows you to choose an existing name with @key{Tab}
and modify the name on the input line before hitting @key{Return}.

Note that there are two items that always appear at the top of a file
requester: @file{./} and @file{../}. The first one represents the
current directory and can be used to force a reread of the directory.
The second one represents the parent directory and can be used to move
up by one directory level.

The path to file names and directories selected through the requester
will be relative to the current directory, i.e. the directory you were
in when you invoked @code{ne}. The exception is when you've entered a
path on the command line that starts with a @key{/}, then hit @key{Tab}
to invoke the requester. In that case the path eventually returned by the
requester will be an absolute path. (Note that you can change the
current document's name from relative to absolute or absolute to
relative with the @code{NameConvert} command either on the command line
or from the @code{Extras} menu.)

All requesters present their selections by default in ``row major order,''
which means the second string is on the same row as the first but to
its right, at the top of the second column, and so on across each row
before filling in the next row down. If you prefer your lists displayed in
``column major order''---the first, second, and third strings are in
the same column and each column is filled before starting on the next
column to the right---then use the @code{RequestOrder} command to
switch that preference. The setting will be stored in your default
preferences the next time you save them. See @ref{Preferences Commands}.


@node Syntax Highlighting
@section Syntax Highlighting
@cindex Syntax Highlighting

Syntax highlighting is particularly useful for programming language
text or other types of documents which have a strictly defined syntax.
Colors indicate different syntactic categories of text according to
the syntax definition in use.

Syntax definitions are stored in separate files. @code{ne} comes with a
suite of syntax definitions for many popular programming languages and
other common text file types.
When you load a file, @code{ne} selects the appropriate syntax
definition as determined by the filename extension in much the same way
autoprefs are loaded. (See @ref{Virtual Extensions} for ways to override
a file's extension based on file contents.)
It also contains a built-in table of common
filename extensions that share the same syntax definitions. For
example, both @samp{cbl}, and @samp{cob} files use the @samp{cobol}
definition. See the @ref{Syntax} command for the complete list of
built-in extension mappings.

If there is no matching syntax definition for the filename extension,
or if the document you are editing has no filename yet, or you just want
to try a different syntax definition, you can load and use the
syntax definition of your choice with the @code{Syntax} command. It
takes the syntax name as a parameter. For example, the name ``@code{c}''
works for C syntax files with extensions @samp{.c}, @samp{.h},
@samp{c++}, etc. @code{ne} searches for the specified syntax definition
file in the @samp{syntax} subdirectory of your @file{~/.ne} directory
first. If not found there, @code{ne} then looks in the @samp{syntax}
subdirectory of @code{ne}'s global directory for the syntax definition
file. @xref{Arguments}.

With no parameter, the @code{Syntax} command prompts you for a syntax
to load, the offered default being the currently loaded syntax if there is one.
Use the @key{Tab} key at that prompt to get a list of available syntax
recognizers.

One syntax definition you may find useful for any type of text file is
called simply @samp{tabs}. It highlights the @sc{tab}s in your text so
you can distinguish them from regular spaces.

You can create your own syntax definitions and store them in your
@file{~/.ne/syntax} directory (actually, modifying the colors of an
existing definition is much easier; @pxref{Hints and Tricks}). A complete
explanation of syntax specifications is beyond the scope of this document,
but the existing definition files should prove to be useful examples. In
particular, the @file{syntax/c.jsf} file contains some particularly
helpful comments. Syntax definition files have a @samp{.jsf} extension. Do
not include that extension when using the @code{Syntax} command.

Your own syntax recognizers will be preferred over the global recognizers.
If you use the @key{Tab} key at the syntax prompt to display the requester
of extant recognizers, yours will be marked with an asterisk and bold if
your terminal supports that.

Syntax highlighting does incur a slight penalty in memory used per line of
text, and it also consumes some CPU resources. For small to medium sized
files you'll probably never notice. But for extremely large files---on
the order of the size of your system's RAM---the difference could be
significant. If you invoke @code{ne} with the @code{--no-syntax}
parameter, @code{ne} will disable the syntax highlighting mechanism
entirely, freeing up the memory and CPU otherwise consumed. (Note that
if you are that tight on memory, you may need to disable the undo
buffer as well. @xref{DoUndo}.) On the other hand, @code{ne} will silently
disable syntax highlighting on files longer than ten million bytes, but
you can force it using the @code{Syntax} command.

Note that there is a basic difference between these two cases: when you
use the @code{--no-syntax} parameter, the additional memory is not
allocated at all, and syntax highlighting cannot be enabled without
restarting @code{ne}. On the contrary, the automatic disabling for long
files keeps only @code{ne} from computing the actual highlighting, and it
can be overriden as explained above.

@code{ne} uses code from another editor---the GPL-licensed
@code{joe}---for its syntax highlighting capabilities. Because of this fact, the
syntax definition files are identical, even to the @samp{.jsf}
extension, which is an acronym for ``Joe's Syntax File''. It's possible
that if both @code{joe} and @code{ne} are installed on your system that
they share the same syntax file directory.




@node Menus
@section Menus
@cindex Menus

@code{ne}'s menus are extremely straightforward. The suggested way of
learning their use is by trial and error, with a peek here and there
at this manual when some doubts arise.

You activate menus with the @key{f1} key, or in case your keyboard does
not have such a key, @key{Escape}, @key{Escape}-@key{Escape} or any key
that is bound to the @code{Escape} command. Move around the menus pressing
with the cursor keys, the @key{Page Up} and @key{Page Down} keys (which move to the first or
last menu item in a menu), and the @key{Home} and @key{End} keys (which move to the first or
last menus). You can also move around menus and menu items by
pressing the alphabetic keys; a lower case letter will move to the first
item in the current menu whose name starts with the given letter; an upper
case letter will move to the first menu whose name starts with the given
letter.

If you've activated the menus and you want to switch immediately to the command line,
press the @key{:} key. The menus will clear and you'll find yourself on the command
line. @xref{The Command Line}.

Each menu item of @code{ne}'s standard menu corresponds to a
single command. In explaining what each menu item allows you to
do, we shall simply refer you to the section that explains the command
relative to the menu item.

If you plan to change @code{ne}'s menu (@pxref{Changing Menus}), you should
take a look at the file @file{default.menus} that comes with @code{ne}'s
distribution. It contains a complete menu configuration that clones the standard
one.

@menu
* File::
* Documents::
* Edit::
* Search::
* Macros::
* Extras::
* Navigation::
* Prefs::
@end menu


@node File
@subsection File

The File menu contains standard items that allow loading and saving
files. Quitting @code{ne} (which doesn't save changes) or exiting
@code{ne} (which does save changes) is also possible.

@table @samp

@item Open@dots{}
@xref{Open}.

@item Open New@dots{}
@xref{OpenNew}.

@item Save
@xref{Save}.

@item Save As@dots{}
@xref{SaveAs}.

@item Save All
@xref{SaveAll}.

@item Quit Now
@xref{Quit}.

@item Save&Exit
@xref{Exit}.

@item About
@xref{About}.

@end table



@node Documents
@subsection Documents

The Documents menu contains commands that create new documents, destroy
them, and browse through them.

@table @samp

@item New
@xref{NewDoc}.

@item Clear
@xref{Clear}.

@item Close
@xref{CloseDoc}.

@item Next
@xref{NextDoc}.

@item Prev
@xref{PrevDoc}.

@item Select@dots{}
@xref{SelectDoc}.

@end table



@node Edit
@subsection Edit

The Edit menu contains commands related to cutting and pasting text.

@table @samp

@item Mark Block
@xref{Mark}.

@item Cut
@xref{Cut}.

@item Copy
@xref{Copy}.

@item Paste
@xref{Paste}.

@item Erase
@xref{Erase}.

@item Through
@xref{Through}.

@item Delete Line
@xref{DeleteLine}.

@item Delete EOL
@xref{DeleteEOL}.

@item Mark Vert
@xref{MarkVert}.

@item Paste Vert
@xref{PasteVert}.

@item Open Clip@dots{}
@xref{OpenClip}.

@item Save Clip@dots{}
@xref{SaveClip}.

@end table



@node Search
@subsection Search

The Search menu contains commands related to searching for specific
contents or locations within a document.

@table @samp

@item Find@dots{}
@xref{Find}.

@item Find RegExp@dots{}
@xref{FindRegExp}.

@item Replace@dots{}
@xref{Replace}.

@item Replace Once@dots{}
@xref{ReplaceOnce}.

@item Replace All@dots{}
@xref{ReplaceAll}.

@item Repeat Last
@xref{RepeatLast}.

@item Goto Line@dots{}
@xref{GotoLine}.

@item Goto Col@dots{}
@xref{GotoColumn}.

@item Goto Mark@dots{}
@xref{GotoMark}.

@item Match Bracket
@xref{MatchBracket}.

@item Set Bookmark
@xref{SetBookmark}.

@item Unset Bookmark
@xref{UnsetBookmark}.

@item Goto Bookmark
@xref{GotoBookmark}.

@end table



@node Macros
@subsection Macros

The Macros menu contains commands related to creating and using macros.

@table @samp

@item Record
@xref{Record}.

@item Stop
@xref{Record}.

@item Replace@dots{}
@xref{Replace}.

@item Play Once
@itemx Play Many@dots{}
@xref{Play}.

@item Play Macro@dots{}
@xref{Macro}.

@item Open Macro@dots{}
@xref{OpenMacro}.

@item Save Macro@dots{}
@xref{SaveMacro}.

@end table



@node Extras
@subsection Extras

This menu contains a few special items that don't fit in obvious ways
into other menus.

@table @samp

@item Exec@dots{}
@xref{Exec}.

@item Suspend
@xref{Suspend}.

@item Help@dots{}
@xref{Help}.

@item Refresh
@xref{Refresh}.

@item Undo
@xref{Undo}.

@item Redo
@xref{Redo}.

@item Undel Line
@xref{UndelLine}.

@item Center
@xref{Center}.

@item Shift Right
@itemx Shift Left
@xref{Shift}.

@item Paragraph
@xref{Paragraph}.

@item Adjust View
@itemx Center View
@xref{AdjustView}.

@item ToUpper
@xref{ToUpper}.

@item ToLower
@xref{ToLower}.

@item Capitalize
@xref{Capitalize}.

@end table


@node Navigation
@subsection Navigation

The Navigation menu contains commands related moving around in a
document.

@table @samp

@item Move Left
@xref{MoveLeft}.

@item Move Right
@xref{MoveRight}.

@item Line Up
@xref{LineUp}.

@item Line Down
@xref{LineDown}.

@item Prev Page
@xref{PrevPage}.

@item Next Page
@xref{NextPage}.

@item Page Up
@xref{PageUp}.

@item Page Down
@xref{PageDown}.

@item Start Of File
@xref{MoveSOF}.

@item End Of File
@xref{MoveEOF}.

@item Start Of Line
@xref{MoveSOL}.

@item End Of Line
@xref{MoveEOL}.

@item Top Of Screen
@xref{MoveTOS}.

@item Bottom Of Screen
@xref{MoveBOS}.

@item Incr Up
@xref{MoveIncUp}.

@item Incr Down
@xref{MoveIncDown}.

@item Prev Word
@xref{PrevWord}.

@item Next Word
@xref{NextWord}.

@end table



@node Prefs
@subsection Prefs

The Prefs menu contains commands related to setting, storing, and using
your preferred document flags.

@table @samp

@item Tab Size@dots{}
@xref{TabSize}.

@item Tabs as Spaces
@xref{Tabs}.

@item Insert/Over
@xref{Insert}.

@item Free Form
@xref{FreeForm}.

@item Status Bar
@xref{StatusBar}.

@item Hex Code
@xref{HexCode}.

@item Fast GUI
@xref{FastGUI}.

@item Word Wrap
@xref{WordWrap}.

@item Right Margin
@xref{RightMargin}.

@item Auto Indent
@xref{AutoIndent}.

@item Request Order
@xref{RequestOrder}.

@item Preserve CR
@xref{PreserveCR}.

@item Save CR/LF
@xref{CRLF}.

@item Load Prefs@dots{}
@xref{LoadPrefs}.

@item Save Prefs@dots{}
@xref{SavePrefs}.

@item Load AutoPrefs
@xref{LoadAutoPrefs}.

@item Save AutoPrefs
@xref{SaveAutoPrefs}.

@item Save Def Prefs
@xref{SaveDefPrefs}.

@end table



@node Regular Expressions
@section Regular Expressions
@cindex Regular Expressions

Regular expressions are a powerful way of specifying complex search and
replace operations. @code{ne} supports the full regular expression
syntax on US-ASCII and 8-bit documents, but has to impose a restriction on
character sets when searching in UTF-8 text. @xref{UTF-8 Support}.

@subsection Syntax

The following section is taken (with minor modifications) from the GNU regular
expression library documentation and is Copyright @copyright{} Free Software
Foundation.

A regular expression describes a set of strings.  The simplest case is one
that describes a particular string; for example, the string @samp{foo} when
regarded as a regular expression matches @samp{foo} and nothing else.
Nontrivial regular expressions use certain special constructs so that they
can match more than one string.  For example, the regular expression
@samp{foo|bar} matches either the string @samp{foo} or the string
@samp{bar}; the regular expression @samp{c[ad]*r} matches any of the strings
@samp{cr}, @samp{car}, @samp{cdr}, @samp{caar}, @samp{cadddar} and all other
such strings with any number of @samp{a}'s and @samp{d}'s.

Regular expressions have a syntax in which a few characters are special
constructs and the rest are @dfn{ordinary}.  An ordinary character is a
simple regular expression which matches that character and nothing else. The
special characters are @samp{$}, @samp{^}, @samp{.}, @samp{*}, @samp{+},
@samp{?}, @samp{[}, @samp{]} , @samp{(}, @samp{)} and @samp{\}.  Any other
character appearing in a regular expression is ordinary, unless a @samp{\}
precedes it.@refill

For example, @samp{f} is not a special character, so it is ordinary,
and therefore @samp{f} is a regular expression that matches the string @samp{f}
and no other string.  (It does @emph{not} match the string @samp{ff}.)  Likewise,
@samp{o} is a regular expression that matches only @samp{o}.

Any two regular expressions @var{a} and @var{b} can be concatenated.
The result is a regular expression that matches a string if @var{a}
matches some amount of the beginning of that string and @var{b}
matches the rest of the string.

As a simple example, we can concatenate the regular expressions
@samp{f} and @samp{o} to get the regular expression @samp{fo},
which matches only the string @samp{fo}.  Still trivial.

Note: special characters are treated as ordinary ones if they are in
contexts where their special meanings make no sense.  For example,
@samp{*foo} treats @samp{*} as ordinary since there is no preceding
expression on which the @samp{*} can act. It is poor practice to depend on
this behaviour; better to quote the special character anyway, regardless of
where is appears.

The following are the characters and character sequences that have special
meaning within regular expressions. Any character not mentioned here is not
special; it stands for exactly itself for the purposes of searching and
matching.

@table @samp
@item .
is a special character that matches anything except a newline. Using
concatenation, we can make regular expressions like @samp{a.b}, which matches
any three-character string which begins with @samp{a} and ends with
@samp{b}.

@item *
is not a construct by itself; it is a suffix, which means the preceding
regular expression is to be repeated as many times as possible.  In
@samp{fo*}, the @samp{*} applies to the @samp{o}, so @samp{fo*} matches
@samp{f} followed by any number of @samp{o}'s.

The case of zero @samp{o}'s is allowed: @samp{fo*} does match
@samp{f}.

@samp{*} always applies to the @emph{smallest} possible preceding
expression. Thus, @samp{fo*} has a repeating @samp{o}, not a repeating
@samp{fo}.

@item +
@samp{+} is like @samp{*} except that at least one match for the preceding
pattern is required for @samp{+}.  Thus, @samp{c[ad]+r} does not match
@samp{cr} but does match anything else that @samp{c[ad]*r} would match.

@item ?
@samp{?} is like @samp{*} except that it allows either zero or one match for
the preceding pattern.  Thus, @samp{c[ad]?r} matches @samp{cr} or @samp{car}
or @samp{cdr}, and nothing else.

@item [ @dots{} ]
@samp{[} begins a @dfn{character set}, which is terminated by a @samp{]}.
In the simplest case, the characters between the two form the set.
Thus, @samp{[ad]} matches either @samp{a} or @samp{d},
and @samp{[ad]*} matches any string of @samp{a}'s and @samp{d}'s
(including the empty string), from which it follows that
@samp{c[ad]*r} matches @samp{car}, @i{et cetera}.

Character ranges can also be included in a character set, by writing two
characters with a @samp{-} between them.  Thus, @samp{[a-z]} matches any
lower-case letter.  Ranges may be intermixed freely with individual
characters, as in @samp{[a-z$%.]}, which matches any lower case letter or
@samp{$}, @samp{%} or period.

Note that the usual special characters are not special any more inside a
character set.  A completely different set of special characters exists
inside character sets: @samp{]}, @samp{-} and @samp{^}. As @samp{\} is 
not special inside character sets, you cannot use the shortcuts
@samp{\s} or @samp{\w} there.

To include a @samp{]} in a character set, you must make it
the first character.  For example, @samp{[]a]} matches @samp{]} or @samp{a}.
To include a @samp{-}, you must use it in a context where it cannot possibly
indicate a range: that is, as the first character, or immediately
after a range.

Note that when searching in UTF-8 text, a character set may contain
US-ASCII characters only.

@item [^ @dots{} ]
@samp{[^} begins a @dfn{complement character set}, which matches any
character except the ones specified.  Thus, @samp{[^a-z0-9A-Z]} matches
all characters @emph{except} letters and digits. Also in this case, when
searching in UTF-8 text a complemented character set may contain US-ASCII
characters only. @refill

@samp{^} is not special in a character set unless it is the first character.
The character following the @samp{^} is treated as if it were first (it may
be a @samp{-} or a @samp{]}).

@item ^
is a special character that matches the empty string -- but only if at the
beginning of a line in the text being matched.  Otherwise it fails to match
anything.  Thus, @samp{^foo} matches a @samp{foo} that occurs at the
beginning of a line.

@item $
is similar to @samp{^} but matches only at the end of a line. Thus,
@samp{xx*$} matches a string of one or more @samp{x}'s at the end of a
line.

@item \
has two functions: it quotes the above special characters (including
@samp{\}), and it introduces additional special constructs.@refill

Because @samp{\} quotes special characters, @samp{\$} is a regular
expression that matches only @samp{$}, and @samp{\[} is a regular
expression that matches only @samp{[}, and so on.

For the most part, @samp{\} followed by any character matches only that
character.  However, there are several exceptions: characters which, when
preceded by @samp{\}, are special constructs.  Such characters are always
ordinary when encountered on their own.

@item |
specifies an alternative. Two regular expressions @var{a} and @var{b} with
@samp{|} in between form an expression that matches anything that either
@var{a} or @var{b} will match.

Thus, @samp{foo|bar} matches either @samp{foo} or @samp{bar} but no other
string.

@samp{|} applies to the largest possible surrounding expressions.  Only a
surrounding @samp{( @dots{} )} grouping can limit the grouping power of
@samp{|}.

@item ( @dots{} )
is a grouping construct that serves three purposes:

@enumerate
@item
To enclose a set of @samp{|} alternatives for other operations.
Thus, @samp{(foo|bar)x} matches either @samp{foox} or @samp{barx}.

@item
To enclose a complicated expression for the postfix @samp{*} to operate on.
Thus, @samp{ba(na)*} matches @samp{bananana} @i{et cetera}, with any (zero or
more) number of @samp{na}'s.

@item
To mark a matched substring for future reference.

@end enumerate

This last application is not a consequence of the idea of a parenthetical
grouping; it is a separate feature that happens to be assigned as a second
meaning to the same @samp{( @dots{} )} construct because there is no
conflict in practice between the two meanings.  Here is an explanation of
this feature:

@item \@var{digit}
After the end of a @samp{( @dots{} )} construct, the matcher remembers the
beginning and end of the text matched by that construct.  Then, later on in
the regular expression, you can use @samp{\} followed by @var{digit} to mean
``match the same text matched the @var{digit}'th time by the @samp{(
@dots{} )} construct.''  The @samp{( @dots{} )} constructs are numbered
in order of commencement in the regexp.

The strings matching the first nine @samp{( @dots{} )} constructs appearing
in a regular expression are assigned numbers 1 through 9 in order of their
beginnings.
@samp{\1} through @samp{\9} may be used to refer to the text matched by
the corresponding @samp{( @dots{} )} construct.

For example, @samp{(.+)\1} matches any non empty string that is composed of
two identical halves.  The @samp{(.+)} matches the first half, which may be
anything non empty, but the @samp{\1} that follows must match the same exact
text.

@item \b
matches the empty string, but only if it is at the beginning or
end of a word.  Thus, @samp{\bfoo\b} matches any occurrence of
@samp{foo} as a separate word.  @samp{\bball(s|)\b} matches
@samp{ball} or @samp{balls} as a separate word.

@item \B
matches the empty string, provided it is @emph{not} at the beginning or end
of a word.

@item \<
matches the empty string, but only if it is at the beginning
of a word.

@item \>
matches the empty string, but only if it is at the end of a word.

@item \s
matches any white-space character in US-ASCII. These are @key{tab},
@kbd{@key{Control}-J} (line feed), 
@kbd{@key{Control}-k} (vertical tab), 
@kbd{@key{Control}-L} (form feed), 
@kbd{@key{Control}-M} (carriage return), and space. 

@item \w
matches any word-constituent character. These are US-ASCII letters,
numbers and the underscore, independently of the document encoding.

@item \W
matches any character that is not a word-constituent.
@end table

@subsection Replacing regular expressions

Also the replacement string has some special feature when doing a regular
expression search and replace. Exactly as during the search, @samp{\} followed
by @var{digit} stands for ``the text matched the @var{digit}'th time by the
@samp{( @dots{} )} construct in the search expression''. Moreover, @samp{\0}
represent the whole string matched by the regular expression. Thus, for
instance, the replace string @samp{\0\0} has the effect of doubling any string
matched.

Another example: if you search for @samp{(a+)(b+)}, replacing with
@samp{\2x\1}, you will match any string composed by a series of @samp{a}'s
followed by a series of @samp{b}'s, and you will replace it with the
string obtained by moving the @samp{a} in front of the @samp{b}'s, adding
moreover @samp{x} inbetween. For instance, @samp{aaaab} will be matched and
replaced by @samp{bxaaaa}.

Note that the backslash character can escape itself. Thus, to put a
backslash in the replacement string, you have to use @samp{\\}.



@node Automatic Preferences
@section Automatic Preferences
@cindex Automatic preferences

Automatic preferences let you set up a custom configuration that is
automatically used whenever you open a file with a given extension. For
instance, you may prefer a @sc{tab} size of three when editing C sources, but
eight could be more palatable when writing electronic mail.

The use of autoprefs is definitely straightforward. You simply use the
@samp{Save AutoPrefs} menu item (or the @code{SaveAutoPrefs} command;
@pxref{SaveAutoPrefs}) when the current document has the given extension and
the current configuration suits your tastes. The internal state of a series of
options will be recorded as a macro containing commands that reproduce the
current configuration. The macro is then saved in the @file{~/.ne}
directory (which is created if necessary) with the name given by the
extension, postfixed with @samp{#ap}. Thus, the C sources automatic
preferences file will be named @samp{c#ap}, the one for @TeX{} files @samp{tex#ap},
and so on.

Macros are generated with short or long command names depending on the
status of the verbose macros flag. @xref{VerboseMacros}.

Automatic preferences files are loaded and executed whenever a file with a known
extension is opened. Note that you can manually edit such files, and even
insert commands, but any command that does something other than setting a flag
will be rejected, and an error message will be issued.



@node Emergency Save
@section Emergency Save
@cindex Emergency Save

When @code{ne} is interrupted by an abnormal event (for instance, the
crash of your terminal), it will try to save all unsaved
documents in its current directory. Named documents will have their
names prefixed with a @samp{#}. Unnamed documents will be given names
made up of hexadecimal numbers obtained by some addresses in memory
that will make them unique.



@node UTF-8 Support
@section UTF-8 Support
@cindex UTF-8 Support

@code{ne} can manipulate UTF-8 files and supports
UTF-8 when communicating with the user. At startup, @code{ne} fetches
the system locale description, and checks whether it contains the string
@samp{utf8} or @samp{utf-8}. In this case, it starts communicating with
the user using UTF-8. This behaviour can be modified either using a
suitable command line option (see @pxref{Arguments}), or using
@ref{UTF8IO}. This makes it possible to display and read from the
keyboard a wide range of characters.

Independently of the input/output encoding, @code{ne} keeps track of the
encoding of each document. @code{ne} does not try to select a particular
coding on a document, unless it is forced to do so, for instance because a
certain character is inserted. Once a document has a definite encoding,
however, it keeps it forever.

More precisely, every document may be in one of three @emph{encoding
modes}: US-ASCII, when it is entirely composed of US-ASCII characters;
8-bit, if it contains also other characters, but it is not UTF-8
encoded; and finally, UTF-8, if it is UTF-8-encoded.

The behaviour of @code{ne} in US-ASCII and 8-bit mode is similar to
previous versions: each byte in the document is considered a separate
character.

There are, however, two important differences: first, if I/O is not
UTF-8 encoded, @emph{any} encoding of the ISO-8859 family will work
flawlessly, as @code{ne} merely reads bytes from the keyboard and
displays bytes on the screen. On the contrary, in the case of UTF-8
input/output @code{ne} must take a decision as to which encoding is used
for non-UTF-8 documents, and presently this is hardwired to ISO-8859-1.
Second, 8-bit documents use localized casing and
character type functions. This means that case-insensitive searches or
case foldings will work with, say, Cyrillic characters, provided that
your locale is set correctly.

In UTF-8 mode, instead, @code{ne} interprets the bytes in the document in
a different way---several bytes may encode a single character. The whole
process is completely transparent to the user, but if you really want to
look at the document content, you can switch to 8-bit mode (see
@pxref{UTF8}).

For most operations, UTF-8 support should be transparent. However, in
some cases, in particular when mixing documents with different encodings,
@code{ne} will refuse to perform certain operations because of
incompatible encodings.

The main limitation of UTF-8 documents is that when searching for a
regular expression in a UTF-8 text, character sets may only contain
US-ASCII characters (see @pxref{Regular Expressions}). You can, of
course, partially emulate a full UTF-8 character set implementation
specifying the possible alternatives using @samp{|} (but you have no
ranges).



@node Commands
@chapter Commands
@cindex Commands

Everything @code{ne} can do is specified through a command. Commands can
be manually typed on the command line, bound to a key, to a menu item,
or grouped into macros for easier manipulation. If you want to fully
exploit the power of @code{ne}, you will be faced sooner or later with
using commands directly.

@menu
* General Guidelines::
* File Commands::
* Document Commands::
* Clip Commands::
* Search Commands::
* Macros Commands::
* Undo Commands::
* Formatting Commands::
* Preferences Commands::
* Navigation Commands::
* Editing Commands::
* Support Commands::
@end menu



@node General Guidelines
@section General Guidelines
@cindex Long names
@cindex Short names
@cindex Command arguments
@cindex Flags
@cindex Repeating actions
@cindex Escape conventions
@cindex Quoting conventions

Every command in @code{ne} has a long and a short name. Except in a very
few cases, the short name is given by two or three letters that are the
initials of the words that form the long name. For instance,
@code{SearchBack} has short name @code{SB}, @code{SaveDefPrefs} has the
short name @code{SDP}, and @code{AdjustView}'s short name is @code{AV}.
There are some exceptions however. The most frequently used commands
such as @code{Exit} have one-letter short names (@code{X}). Also some
commands use a different short name to avoid clashes with a more common
command's short name. For example, @code{StatusBar}'s short name is
@code{ST} rather than @code{SB}  to avoid clashes with
@code{SearchBack}'s short name.

A command always has at most one argument. This is a chosen limitation
that allows @code{ne}'s parsing of commands and macros to be very fast.
Moreover, it nullifies nearly all problems related to delimiters, escape
characters, and the like. The unique argument can be a number, a string,
or a flag modifier. You can easily distinguish these three cases even
without this manual by looking at what the @code{Help} command says
about the given command. Note that when a command's argument is enclosed
in square brackets, it is optional.

Strings are general purpose arguments. Numbers are used to modify internal
parameters, such as the size of a @sc{tab}. A flag modifier is an optional
number that is interpreted as follows:

@itemize @bullet{}

@item
0 means clearing the flag;

@item
1 (or any positive number) means setting the flag;

@item
no number means toggling the flag.

@end itemize

Thus, @code{StatusBar 1} will activate that status bar, while @code{I} will
toggle insert/overstrike. This design choice is due to the fact that most of
the time during interactive editing you need to @emph{change} a
flag. For instance, you may be in insert mode and you want to overstrike, or
vice versa. Absolute settings (those with a number) are useful essentially
for macros. It is reasonable to use the fastest approach for the most
frequent interactive event. When a number or a string is required and the
argument is optional, most of the time you will be prompted to
type the argument on the command line.

As for the input line, for numeric arguments you can choose between
decimal, octal and hexadecimal notation in the standard way:
a number starting with @samp{0} is considered in octal, a number
starting with @samp{0x} is considered in hexadecimal, and in all other
cases decimal base is assumed.

When a number represents how many times @code{ne} should repeat an
action, it is always understood that the command will terminate when the
conditions for applying it are no longer true. For instance, the
@code{Paragraph} command accepts the number of paragraphs to format.
But if not enough paragraphs exists in the text, only the available ones
will be formatted.

This easily allows performing operations on an entire document by specifying
preposterously huge numbers as arguments. @code{ToUpper 200000000} will
make all the words in the document upper case. (At least, one would
hope so!) Note that this is much faster than recording a macro with
the command @code{ToUpper} in it and playing it many times because in
the former case the command has to be parsed just one time.

In any case, if a macro or a repeated operation takes too long, you can stop
it using the interrupt key (@kbd{@key{Control}-\}).


To handle situations such as an argument string starting with a
space, @code{ne} implements a simple mechanism whereby you can enclose
any string argument in double quotes. If the first non-blank character
after the command and last character of the command line are double
quotes, the quotes will be removed and whatever is left will be used as
the string argument. For example, the @code{Find} command to find a
space could be entered on the command line or in a macro as
@code{Find " "}. The only case needing special treatment is
when a string starts and ends with double quotes. The command
@code{Find ""quote""} would locate the next occurrence of the string
@samp{"quote"} (including the double quotes). However,
@code{Find onequote"} wouldn't require special treatment because the
command argument doesn't both start and end with a double quote.

@ignore

    N O T E   T O    D O C U M E N T   M A I N T A I N E R S

It is essential that, in the following sections, all cross references
explaining the text of a command point only to another command, unless
they are inside an @ifclear autohelp / @endif pair. This way, the text
can be automagically extracted for the on-line help with makeinfo.

@end ignore



@node File Commands
@section File Commands

These commands allow opening and saving files. They all act in the
context of the current document (i.e., the document displayed when the
command is issued).


@menu
* Open::
* OpenNew::
* Save::
* SaveAs::
* SaveAll::
@end menu



@node Open
@subsection Open
@cmindex Open

@noindent Syntax: @code{Open [@var{filename}]}@*
@noindent Abbreviation: @code{O}

@noindent loads the file specified by the @var{filename} string into the
current document.

If the optional @var{filename} argument is not specified, the
file requester is opened, and you are prompted to select a file. (You
can inhibit the file requester opening by using the @code{NoFileReq}
command; see @ref{NoFileReq}.)

If you escape from the file requester, you can input the file name on the
command line, the default being the current document name, if available.

If the current document is marked as modified at the time the command is
issued, you have to confirm the action.




@node OpenNew
@subsection OpenNew
@cmindex OpenNew

@noindent Syntax: @code{OpenNew [@var{filename}]}@*
@noindent Abbreviation: @code{ON}

@noindent is the same as @code{Open}, but loads the file specified by the
@var{filename} string into a new document. See @ref{Open}.




@node Save
@subsection Save
@cmindex Save

@noindent Syntax: @code{Save}@*
@noindent Abbreviation: @code{S}

@noindent saves the current document using its default file name.

If the current document is unnamed, the file requester will open and you
will be prompted to select a file. (You can inhibit the file requester opening by
using the @code{NoFileReq} command; see @ref{NoFileReq}.)

If you escape from the file requester, you can input the file name on the
command line.

If the file has been modified since the current document was loaded or last
saved (perhaps by another user), @code{ne} will warn you before overwriting
the updated file. If the current document's read only flag is set, @code{ne}
will prompt you before attempting to save it.




@node SaveAs
@subsection SaveAs
@cmindex SaveAs

@noindent Syntax: @code{SaveAs [@var{filename}]}@*
@noindent Abbreviation: @code{SA}

@noindent saves the current document using the specified string as the file name.

If the optional @var{filename} argument is not specified, the
file requester will open and you will be prompted to select a file. (You
can inhibit the file requester opening by using the @code{NoFileReq}
command; see @ref{NoFileReq}.)

If you escape from the file requester, you can enter the file name on the
input line, the default being the current document name, if available.

If the file has been modified since the current document was loaded or last
saved (perhaps by another user), @code{ne} will warn you before overwriting
the updated file. If the current document's read only flag is set, @code{ne}
will prompt you before attempting to save it.


@node SaveAll
@subsection SaveAll
@cmindex SaveAll

@noindent Syntax: @code{SaveAll}@*
@noindent Abbreviation: @code{SL}

@noindent saves all modified documents. If any modified documents cannot be
saved, the action is suspended and an error message is issued. Note that
only named documents can be saved, so @code{SaveAll} will report an error
if you have any modified unnamed documents. Other reasons @code{SaveAll}
may fail include: if any of the modified documents' corresponding files
have been updated since they were loaded or last saved, or if any modified
documents' read only flags are set.



@node Document Commands
@section Document Commands

These commands allow manipulation of the circular list of documents in @code{ne}.

@menu
* Quit::
* Exit::
* NewDoc::
* Clear::
* CloseDoc::
* NextDoc::
* PrevDoc::
* SelectDoc::
@end menu



@node Quit
@subsection Quit
@cmindex Quit

@noindent Syntax: @code{Quit}@*
@noindent Abbreviation: @code{Q}

@noindent closes all documents and exits. If any documents are modified, you
have to confirm the action.




@node Exit
@subsection Exit
@cmindex Exit

@noindent Syntax: @code{Exit}@*
@noindent Abbreviation: @code{X}

@noindent saves all modified documents, closes them and exits. If
any documents cannot be saved, the action is suspended and an error message
is issued and no documents are closed. Note that only named documents can be
saved, so @code{Exit} will report an error if you have any modified unnamed
documents. Like @code{SaveAll}, @code{Exit} will not save a document if its
corresponding file has been modified since the document was loaded or last
saved, or if its read only flag is set, in which case an error is reported
and no documents are closed.




@node NewDoc
@subsection NewDoc
@cmindex NewDoc

@noindent Syntax: @code{NewDoc}@*
@noindent Abbreviation: @code{N}

@noindent creates a new, empty, unnamed document that becomes the current document.
The position of the document in the document list is just after the current
document. The preferences of the new document are a copy of the
preferences of the current document.



@node Clear
@subsection Clear
@cmindex Clear

@noindent Syntax: @code{Clear}@*
@noindent Abbreviation: @code{CL}

@noindent destroys the contents of the current document and of its undo
buffer. Moreover, the document becomes unnamed. If your current document is
marked as modified, you have to confirm the action.



@node CloseDoc
@subsection CloseDoc
@cmindex CloseDoc

@noindent Syntax: @code{CloseDoc}@*
@noindent Abbreviation: @code{CD}

@noindent closes the current document. The document is removed from
@code{ne}'s list and, if it is the only existing document, @code{ne}
exits. If the document was modified since it was last saved, you have to
confirm the action.



@node NextDoc
@subsection NextDoc
@cmindex NextDoc

@noindent Syntax: @code{NextDoc}@*
@noindent Abbreviation: @code{ND}

@noindent sets as current document the next document in the document list.




@node PrevDoc
@subsection PrevDoc
@cmindex PrevDoc

@noindent Syntax: @code{PrevDoc}@*
@noindent Abbreviation: @code{PD}

@noindent sets as current document the previous document in the document list.



@node SelectDoc
@subsection SelectDoc
@cmindex SelectDoc

@noindent Syntax: @code{SelectDoc}@*
@noindent Abbreviation: @code{SD}

@noindent displays a requester containing the names of all the
documents in memory. Your cursor will be on your current document's
name, and documents with unsaved changes will be indicated with
asterisks (and bold if your terminal supports that). You select
whichever document you want to become the current document by moving
your cursor to its name and hitting @key{Return}..

While the list of documents is displayed, you can close unmodified
documents with your @code{CloseDoc} key (@kbd{@key{Control}-Q}), and
you can alter their relative order
using your @code{NextDoc} and @code{PrevDoc} keys (@key{f2} and @key{f3}),
which have the effect of swapping your currently selected document with
the next or previous document in the list, respectively.

If you escape from the requester, the requester goes away, you are
returned to your original current document (unless you closed it!),
and no reordering of documents takes place.

@code{SelectDoc} is especially useful if you have a large number of
documents open or if you want to quickly see which documents contain
unsaved changes. See @ref{NextDoc}, and @ref{PrevDoc}.




@node Clip Commands
@section Clip Commands

These commands control the clipping system. A @dfn{clip} is a snippet of
text separate from any document, which you can save to a file or insert
into a document. You can select text in a document and copy it to a
clip, optionally deleting it from your text. You can also load text
directly from a file into a clip. @code{ne} can have any number of
clips, which are distinguished by an integer. Most clip commands act on
the current clip, which can be selected with @code{ClipNumber}. Clips can
be copied and pasted in two ways---normally (as lines of text) or
vertically (as a rectangular block of characters).

Note that by using the @code{Through} command you can automatically pass a
(possibly vertical) block of text through any filter (such as @code{sort} under
@sc{un*x}).

@menu
* Mark::
* MarkVert::
* Copy::
* Cut::
* Paste::
* PasteVert::
* Erase::
* Shift::
* OpenClip::
* SaveClip::
* ClipNumber::
* Through::
@end menu



@node Mark
@subsection Mark
@cmindex Mark

@noindent Syntax: @code{Mark [0|1]}@*
@noindent Abbreviation: @code{M}

@noindent sets the mark at the current position or cancels the previous mark.
The mark and cursor together define the range of text over which clips
(@code{Cut}, @code{Copy}, @code{Erase}) and left and right shifts operate .

If you invoke @code{Mark} with no arguments, it will set the mark. If you
specify 0 or 1, the mark will be canceled or set to the current position,
respectively.  A capital @samp{M} appears on the status bar, if the mark is
active.


@node MarkVert
@subsection MarkVert
@cmindex MarkVert

@noindent Syntax: @code{MarkVert [0|1]}@*
@noindent Abbreviation: @code{MV}

@noindent is the same as @code{Mark}, but the region manipulated by the
cut/paste commands is the rectangle having as vertices the cursor and the mark.
If you invoke @code{MarkVert} with no arguments, it will set the mark. If you
specify 0 or 1, the mark will be canceled or set to the current position,
respectively. Moreover, a capital @samp{V}, rather than a capital @samp{M},
will appear on the status bar.

For example, if you have the following text:
@example
   aaaBbbccc
   aaabbbccc
   aaabbbCcc
@end example
@noindent and you set a vertical mark at @samp{B} then move the cursor to @samp{C},
you can cut or copy all of the @samp{B}s.

If you have made a vertical cut or copy, it's very likely you will want to
use @code{PasteVert} rather than the usual @code{Paste} to reinsert the text
in a rectangle. See @ref{PasteVert}.


@node Copy
@subsection Copy
@cmindex Copy

@noindent Syntax: @code{Copy [@var{n}]}@*
@noindent Abbreviation: @code{C}

@noindent copies the contents of the characters lying between the cursor
and the mark into the clip specified by the optional numeric argument, the
default clip being the current clip, which can be set with the
@code{ClipNumber} command; see @ref{ClipNumber}. If the current mark was
vertical, the rectangle of characters defined by the cursor and the mark is
copied instead.



@node Cut
@subsection Cut
@cmindex Cut

@noindent Syntax: @code{Cut [@var{n}]}@*
@noindent Abbreviation: @code{CU}

@noindent acts just like @code{Copy}, but also deletes the block being copied.



@node Paste
@subsection Paste
@cmindex Paste

@noindent Syntax: @code{Paste [@var{n}]}@*
@noindent Abbreviation: @code{P}

@noindent pastes the contents of specified clip into the current
document at the cursor position. If you don't specify the clip number,
the current clip is used; Specify which clip is current with @ref{ClipNumber}.



@node PasteVert
@subsection PasteVert
@cmindex PasteVert

@noindent Syntax: @code{PasteVert [@var{n}]}@*
@noindent Abbreviation: @code{PV}

@noindent vertically pastes the contents of the specified clip, the default
being the current clip. Each line of the clip is inserted on consecutive
lines at the horizontal cursor position.



@node Erase
@subsection Erase
@cmindex Erase

@noindent Syntax: @code{Erase}@*
@noindent Abbreviation: @code{E}

@noindent acts like @code{Cut}, but the block is just deleted and not
copied into any clip.



@node Shift
@subsection Shift
@cmindex Shift

@noindent Syntax: @code{Shift [<|>][n][t|s]]}@*
@noindent Abbreviation: @code{SH}

@noindent shifts the text on lines between the mark and the cursor either
right (@samp{>}, the default) or left (@samp{<}) by adding or removing
white space on each line. The adjustment size, specified as an unsigned
integer @samp{n}, is in units of the current tab size (@samp{t}) or spaces
(@samp{s}). The default is 1. Adjustments start at the left edge of a
vertical mark, or column 1 otherwise. If the mark is not currently set, only
the current line is affected.

@code{Shift} will insert tab characters only if the document's @code{Tabs}
flag and the @code{ShiftTabs} flag are both set---in which case an upper case
@samp{T} will appear in the status bar. If either of the @code{Tabs} or
@code{ShiftTabs} flags is unset (i.e there is no upper case @samp{T} in the
status bar) @code{Shift} will only insert spaces.

In the case of left shifts, if any indicated line has insufficient leading
white space for the requested adjustment to be made, then @code{Shift}
reports an error and makes no changes.



@node OpenClip
@subsection OpenClip
@cmindex OpenClip

@noindent Syntax: @code{OpenClip [@var{filename}]}@*
@noindent Abbreviation: @code{OC}

@noindent loads the given file name as the current clip, just as if you
cut or copied it from the current document; see @ref{Copy}.

If the optional @var{filename} argument is not specified, the
file requester will open and you will be prompted to select a file. (You
can inhibit the file requester opening by using the @code{NoFileReq}
command; see @ref{NoFileReq}.)

If you escape from the file requester, you can enter the file name on the
input line.



@node SaveClip
@subsection SaveClip
@cmindex SaveClip

@noindent Syntax: @code{SaveClip [@var{filename}]}@*
@noindent Abbreviation: @code{SC}

@noindent saves the current clip to the given file name.

If the optional @var{filename} argument is not specified, the
file requester will open and you will be prompted to select a file. (You
can inhibit the file requester opening by using the @code{NoFileReq}
command; see @ref{NoFileReq}.)

If you escape from the file requester, you can enter the file name on the
input line.



@node ClipNumber
@subsection ClipNumber
@cmindex ClipNumber

@noindent Syntax: @code{ClipNumber [@var{n}]}@*
@noindent Abbreviation: @code{CN}

@noindent sets the current clip number. This number is used by
@code{OpenClip} and @code{SaveClip}, and by @code{Copy}, @code{Cut} and
@code{Paste} if they are called without any argument. Its default value is
zero. @var{n} is limited only by the integer size of the machine @code{ne}
is running on.

If the optional argument @var{n} is not specified, you can enter it on the
input line, the default being the current clip number.



@node Through
@subsection Through
@cmindex Through

@noindent Syntax: @code{Through [@var{command}]}@*
@noindent Abbreviation: @code{T}

@noindent asks the shell to execute @var{command}, piping the current block in
the standard input, and replacing it with the output of the command. This
command is most useful with filters, such as @code{sort}. Its practical effect
is to pass the block through the specified filter.

Note that by selecting an empty block (or equivalently by having the mark
unset) you can use @code{Through} to insert the output of any @sc{un*x}
command in your file.

If the optional argument @var{command} is not specified, you can enter it on
the input line.



@node Search Commands
@section Search Commands

These commands control the search system. @code{ne} offers two complementary
searching techniques: a simple, fast exact matching search (optionally
ignoring case), and a very flexible and powerful, but slower, regular
expression search based on the GNU @code{regex} library (again,
optionally case insensitive).

@menu
* Find::
* FindRegExp::
* Replace::
* ReplaceOnce::
* ReplaceAll::
* RepeatLast::
* MatchBracket::
* AutoMatchBracket::
* SearchBack::
* CaseSearch::
* AutoComplete::
@end menu



@node Find
@subsection Find
@cmindex Find

@noindent Syntax: @code{Find [@var{pattern}]}@*
@noindent Abbreviation: @code{F}

@noindent searches for the given pattern. The cursor is positioned on the
first occurrence of the pattern, or an error message is given. The direction
and the case sensitivity of the search are established by the value of the
back search and case sensitive search flags. See @ref{SearchBack}, and
@ref{CaseSearch}.

If the optional argument @var{pattern} is not specified, you can enter it on
the input line, the default being the last pattern used.



@node FindRegExp
@subsection FindRegExp
@cmindex FindRegExp

@noindent Syntax: @code{FindRegExp [@var{pattern}]}@*
@noindent Abbreviation: @code{FX}

@noindent searches the current document for the given extended regular expression
@ifclear autohelp
(@pxref{Regular Expressions})
@end ifclear
. The cursor is positioned on the first string
matching the expression. The direction and the kind of search are established
by the value of the back search and case sensitive search flags. See
@ref{SearchBack}, and @ref{CaseSearch}.

If the optional argument @var{pattern} is not specified, you can enter it on
the input line, the default being the last pattern used.



@node Replace
@subsection Replace
@cmindex Replace

@noindent Syntax: @code{Replace [@var{string}]}@*
@noindent Abbreviation: @code{R}

@noindent moves to the first match of the most recent find string or regular
expression and prompts you for which action to perform. You can choose among:

@itemize @bullet

@item
replacing the string found with the given string and moving to the next match
(@samp{Yes});

@item
moving to the next match (@samp{No});

@item
replacing the string found with the given string, and stopping the search (@samp{Last});

@item
stopping the search immediately (@samp{Quit});

@item
replacing @emph{all} occurrences of the find string with the given string
(@samp{All});

@item
reversing the search direction (@samp{Backward} or @samp{Forward});
this choice will also modify the value of the back search flag.
See @ref{SearchBack}.

@end itemize

@code{Replace} is mainly useful for interactive editing. @code{ReplaceOnce},
@code{ReplaceAll} and @code{RepeatLast} are more suited to macros.

If no find string was ever specified, you can enter it on the input line.
If the optional argument @var{string} is not specified, you can enter it on
the input line, the default being the last string used. When the last search
was a regular expression search, there are some special
features you can use in the replace string
@ifclear autohelp
(@pxref{Regular Expressions})
@end ifclear
. See @ref{FindRegExp}.

Note that normally a search starts just one character after the cursor.
However, when @code{Replace} is invoked, the search starts at the character
just @emph{under} the cursor, so that you can safely @code{Find} a pattern
and @code{Replace} it without having to move back.

@noindent @strong{Warning:} when recording a macro with @ref{Record}, there
is no trace in the macro of your interaction with @code{ne} during the
replacement process. When the macro is played, you will again have to choose
which actions to perform. If you want to apply automatic replacement of
strings for a certain number of times, you should look at @ref{ReplaceOnce},
@ref{ReplaceAll}, and @ref{RepeatLast}.



@node ReplaceOnce
@subsection ReplaceOnce
@cmindex ReplaceOnce

@noindent Syntax: @code{ReplaceOnce [@var{string}]}@*
@noindent Abbreviation: @code{R1}

@noindent acts just like @code{Replace}, but without any interaction with you
(unless there is no find string). The first string matched by the last search
pattern, if it exists, is replaced by the given replacement string.

If the optional argument @var{string} is not specified, you can enter it on
the input line, the default being the last string used.



@node ReplaceAll
@subsection ReplaceAll
@cmindex ReplaceAll

@noindent Syntax: @code{ReplaceAll [@var{string}]}@*
@noindent Abbreviation: @code{RA}

@noindent is similar to @code{ReplaceOnce}, but replaces @emph{all}
occurrences of the last search pattern between the cursor position and the
end of the document (in the direction indicated by the @code{SearchBack} flag)
with the given replacement string.

If the optional argument @var{string} is not specified, you can enter it on
the input line, the default being the last string used.

Note that a slingle @code{Undo} will restore @emph{all} the occurrences of the search
pattern replaced by @code{ReplaceAll}. See @ref{Undo}.



@node RepeatLast
@subsection RepeatLast
@cmindex RepeatLast

@noindent Syntax: @code{RepeatLast [@var{times}] [F|Find|R|Replace]}@*
@noindent Abbreviation: @code{RL}

@noindent repeats for the given number of times the last find or replace operation
(with replace we mean here a single replace, even if the last @code{Replace}
operation ended with a global substitution). If you don't specify either
@var{Find} or @var{Replace}, it will repeat whichever one was last performed.

If any find or replace operation runs into the end of the document (in the direction
indicated by the @code{SearchBack} flag) and stops, then and only then will a
@code{RepeatLast} command ``wrap around'' to the other end of the document to
continue the find or replace operation.

@code{RepeatLast} is especially useful for researching a given number of times, or
replacing something a given number of times. The standard technique for
accomplishing this is:

@enumerate

@item
@code{Find} (or @code{FindRegExp}) the string you are interested in;

@item
if you want to repeat a replace operation, @code{ReplaceOnce} with
the replacement string you are interested in;

@item
now issue a @code{RepeatLast @var{n}-1} command, where @var{n} is the
number of occurrences you wanted to skip over, or replace.

@end enumerate

The important thing about this sequence of actions is that it will
work this way even in a macro. The @code{Replace} command cannot be used
in a macro unless you really want to interact with @code{ne} during the
macro execution. Avoiding interaction during macros is the primary
reason the commands @code{ReplaceAll} and @code{ReplaceOnce} are
provided.



@node MatchBracket
@subsection MatchBracket
@cmindex MatchBracket

@noindent Syntax: @code{MatchBracket}@*
@noindent Abbreviation: @code{MB}

@noindent moves the cursor to the bracket associated with the bracket the
cursor is on. If the cursor is not on a bracket, or there is no bracket
associated with the current one, an error message is issued. Recognized
brackets are @samp{@{@}}, @samp{()}, @samp{[]} @samp{<>}, and @samp{`'}.
See @ref{AutoMatchBracket}.

@node AutoMatchBracket
@subsection AutoMatchBracket
@cmindex AutoMatchBracket

@noindent Syntax: @code{AutoMatchBracket [0..15]}@*
@noindent Abbreviation: @code{AMB}

@noindent sets the auto match bracket mode. When the cursor is on a
recognized bracket (@samp{@{@}}, @samp{()}, @samp{[]}, @samp{<>}, or @samp{`'}) and
the associated matching bracket is on the screen, that matching bracket
will be indicated according to the mode. The mode is either zero for no
bracket matching, or the sum of 1 (altered foreground and background
brightness), 2 (inverse), 4 (bold), and 8 (underline). If no mode is specified,
@code{ne} prompts you for one. The default mode is 1. See @ref{MatchBracket}.



@node SearchBack
@subsection SearchBack
@cmindex SearchBack

@noindent Syntax: @code{SearchBack [0|1]}@*
@noindent Abbreviation: @code{SB}

@noindent sets the back search flag. When this flag is true, every search or
replacement command is performed backwards.

If you invoke @code{SearchBack} with no arguments, it will toggle the flag. If you
specify 0 or 1, the flag will be set to false or true, respectively. A lower
case @samp{b} will appear on the status bar if the flag is true.

Note that this flag also can be set through interactions with the
@code{Replace} command. See @ref{Replace}.



@node CaseSearch
@subsection CaseSearch
@cmindex CaseSearch

@noindent Syntax: @code{CaseSearch [0|1]}@*
@noindent Abbreviation: @code{CS}

@noindent sets the case sensitivity flag. When this flag is true, the
search commands distinguish between the upper and lower case letters. By
default the flag is false.

If you invoke @code{CaseSearch} with no arguments, it will toggle the flag. If you
specify 0 or 1, the flag will be set to false or true, respectively. A lower
case @samp{c} will appear on the status bar if the flag is true.




@node AutoComplete
@subsection AutoComplete
@cmindex AutoComplete

@noindent Syntax: @code{AutoComplete [@var{prefix}]}@*
@noindent Abbreviation: @code{AC}

@noindent attempts to extend the @var{prefix} using matching words from your
open documents, and inserts the extended text into your document. If the
@var{prefix} can be extended unambiguously, the matching text is immediately
inserted into your document. Otherwise, @code{ne} displays a
selection of all words in open documents that match @var{prefix}, and inserts
the word you select into the current document.
Matching words from the current document display normally; those which only
exist in other open documents are bold and with a trailing asterisk. If no
@var{prefix} is given on the command line, or if @code{AutoComplete} is
selected from the @code{Extras} menu or using a keyboard shortcut, the word
characters to the immediate left of the cursor in the current document are used
as the @var{prefix}. Note that if no word characters are to the left of the
cursor, or the @var{prefix} given on the command line is an empty string
(@code{""}), then all words in all your open documents are displayed. Prefix
matches may be case sensitive or not depending on the current document's
@code{CaseSearch} flag state. See @ref{CaseSearch}.



@node Macros Commands
@section Macros Commands

Macros are lists of commands. Any series of operations that has to be
performed frequently is a good candidate for being a macro.

Macros can be written manually: they are just ASCII files, each command
occupying a line (lines starting with @samp{#} are considered comments;
lines starting with other nonalphabetical characters are presently
ignored). But the real power of macros is that they be recorded during
the normal usage of @code{ne}. When the recording terminates, the
operations that have been recorded can be saved for later use. Note that
each document has a current macro (the last macro that has been opened
or recorded).


@menu
* Record::
* Play::
* Macro::
* OpenMacro::
* SaveMacro::
* UnloadMacros::
@end menu


@node Record
@subsection Record
@cmindex Record

@noindent Syntax: @code{Record [0|1]}@*
@noindent Abbreviation: @code{REC}

@noindent sets the recording state flag. When this flag becomes true,
@code{ne} starts recording your actions in a new macro. When it becomes
false, the macro recording is stopped, and the macro can be played
or saved via @ref{Play}, or @ref{SaveMacro}.

If you invoke @code{Record} with no arguments, it will toggle the flag. If you
specify 0 or 1, the flag will be set to false or true, respectively. An upper case
@samp{R} will appear on the status bar if the flag is true.

The reason for providing a flag instead of an explicit start/stop
recording command pair is that this way it is possible to bind both
starting and stopping macro recording to a single key while still being
able to specify ``absolute'' menu items (by using @code{Record 0} and
@code{Record 1}). For instance, the default key binding for
@kbd{@key{Control}-T} is simply @code{Record}, which means that this
shortcut can be used both for initiating and for terminating a macro
recording.



@node Play
@subsection Play
@cmindex Play

@noindent Syntax: @code{Play [@var{times}]}@*
@noindent Abbreviation: @code{PL}

@noindent plays the current macro for the given number of times. If the
optional argument @var{times} is not specified, you can enter it on the
input line.

A (possibly iterated) macro execution terminates as soon as its stream of
instructions is exhausted, or one of its commands returns an error. This means
that, for instance, you can perform some complex operation on all the lines
containing a certain pattern by recording a macro that searches for the pattern
and performs the operation, and then playing it a preposterously huge number of
times.

Execution of a macro can be interrupted by @kbd{@key{Control}-\}.



@node Macro
@subsection Macro
@cmindex Macro

@noindent Syntax: @code{Macro [@var{filename}]}@*
@noindent Abbreviation: @code{MA}

@noindent executes the given file name as a macro.

If the optional @var{filename} argument is not specified, the file
requester is opened, and you are prompted to select a file. (You can
inhibit the file requester opening by using the @code{NoFileReq}
command; see @ref{NoFileReq}.)

If you escape from the file requester, you can input the file name on the
command line.

Note that macros whose names do not conflict with a command can be called
without using @code{Macro}. Whenever @code{ne} is required to perform a command
it cannot find in its internal tables, it will look for a macro by that
name in the current directory. If this search also fails, @code{ne} looks in
@file{~/.ne} and finally in the @file{macros} subdirectory of @code{ne}'s
global directory (defined when @code{ne} was built, or in a place specified by
your @code{NE_GLOBAL_DIR} environment variable) for a macro file by that name.

@noindent @strong{Warning:} the first time a macro is executed it is cached
into a hash table and is kept @emph{forever} in memory unless the
@code{UnloadMacros} command is issued; see @ref{UnloadMacros}. The next time a
macro with the same file name is invoked, the cached list is searched for it
before accessing the file using a case insensitive string comparison. That is,
if you call @code{~/foobar/macro}, a subsequent call for @code{/usr/MACRO} or
even just @code{MaCrO} will use the cached version of @code{~/foobar/macro}.
Note that the cache table is global to @code{ne} and not specific to any single
document. This greatly improves efficiency when macros are used repeatedly.



@node OpenMacro
@subsection OpenMacro
@cmindex OpenMacro

@noindent Syntax: @code{OpenMacro [@var{filename}]}@*
@noindent Abbreviation: @code{OM}

@noindent loads the given file name as the current macro just as if you
@code{Record}ed it; see @ref{Record}.

If the optional @var{filename} argument is not specified, the
file requester is opened, and you are prompted to select a file. (You
can inhibit the file requester opening by using the @code{NoFileReq}
command; see @ref{NoFileReq}.)

If you escape from the file requester, you can input the file name on the
command line.



@node SaveMacro
@subsection SaveMacro
@cmindex SaveMacro

@noindent Syntax: @code{SaveMacro [@var{filename}]}@*
@noindent Abbreviation: @code{SM}

@noindent saves the current macro in a file with the given name.

If the optional @var{filename} argument is not specified, the
file requester is opened, and you are prompted to select a file. (You
can inhibit the file requester opening by using the @code{NoFileReq}
command; see @ref{NoFileReq}.)

If you escape from the file requester, you can input the file name on the
command line.

@code{SaveMacro} is of course most useful for saving macros you just
recorded. The macros can then be loaded as normal text files for
further editing, if necessary. Note that @code{SaveMacro} converts
@code{InsertChar} commands into a possibly smaller number of
@code{InsertString} commands. This makes macros easier to
read and edit. See @ref{InsertChar}, and @ref{InsertString}.




@node UnloadMacros
@subsection UnloadMacros
@cmindex UnloadMacros

@noindent Syntax: @code{UnloadMacros}@*
@noindent Abbreviation: @code{UM}

@noindent frees the macro cache list. After this command, the @code{Macro}
command will be forced to search for the file containing the macros it has to
play.

@code{UnloadMacros} is especially useful if you are experimenting with a macro
bound to some keystroke, and you are interactively modifying it and playing it.
@code{UnloadMacros} forces @code{ne} to look for the newer version available.




@node Undo Commands
@section Undo Commands

The following commands control the undo system.

@menu
* Undo::
* Redo::
* UndelLine::
* DoUndo::
* AtomicUndo::
@end menu



@node Undo
@subsection Undo
@cmindex Undo

@noindent Syntax: @code{Undo [@var{n}]}@*
@noindent Abbreviation: @code{U}

@noindent undoes the last @var{n} actions. If @var{n} is not specified, it is
assumed to be one. After you undo a number of actions, you can @code{Redo}
all or some of them; see @ref{Redo}. However, if you take any new
actions after having @code{Undo}ne some, you can no longer @code{Redo}
those @code{Undo}ne actions. See @ref{Redo}.



@node Redo
@subsection Redo
@cmindex Redo

@noindent Syntax: @code{Redo [@var{n}]}@*
@noindent Abbreviation: @code{RE}

@noindent redoes the last @var{n} actions undone by @code{Undo} (as long
as you don't take any actions that change the text between the
@code{Undo} and @code{Redo} commands). If @var{n} is not specified, it
is assumed to be one. You can only @code{Redo} actions that have been
@code{Undo}ne. See @ref{Undo}.



@node UndelLine
@subsection UndelLine
@cmindex UndelLine

@noindent Syntax: @code{UndelLine [@var{n}]}@*
@noindent Abbreviation: @code{UL}

@noindent inserts at the cursor position for @var{n} times the last non-empty line
that was deleted with the @code{DeleteLine} command. If @var{n} is not
specified, it is assumed to be one.

@code{UndelLine} is most useful in that it allows a very fast way of moving
one line around. Just delete it, and undelete it somewhere else. It is
also an easy way to replicate a line without getting involved with clips.

Note that @code{UndelLine} works independently of the status of the
undo flag. See @ref{DoUndo}.



@node DoUndo
@subsection DoUndo
@cmindex DoUndo

@noindent Syntax: @code{DoUndo [0|1]}@*
@noindent Abbreviation: @code{DU}

@noindent sets the flag that enables or disables the undo system. When you turn
the undo system off, all the recorded actions are discarded, and the undo
buffers are reset.

If you invoke @code{DoUndo} with no arguments, it will toggle the flag. If you
specify 0 or 1, the flag will be set to false or true, respectively. A lower
case @samp{u} will appear on the status bar if the flag is true. (The
@samp{U} will be upper case if the flag is true and the @code{AtomicUndo}
level is non-zero.)

The usefulness of this option relies in the fact that the undo system is a major
memory eater. If you plan to do massive editing (say, cutting and pasting
megabytes of text) it is a good idea to disable the undo system, both for
improving (doubling) performance and for using less (half) memory. Except for
this, on a virtual memory system we see no reason to not keep the undo flag
always true, and this is indeed the default.


@node AtomicUndo
@subsection AtomicUndo
@cmindex AtomicUndo

@noindent Syntax: @code{AtomicUndo [0|+|-]}@*
@noindent Abbreviation: @code{AU}

@noindent increases, decreases, sets or clears the @code{AtomicUndo} level.
The normal level is zero. All current document changes made while the
@code{AtomicUndo} level is above zero are treated as a single change by the
@code{Undo} and @code{Redo} commands. If no parameter is given, a level of 0
is set to 1; otherwise the current non-zero level is decremented. If 0 is
given, the level is reset to zero. Parameters of @samp{+} and @samp{-} respectively
increment and decrement the level, which in no case can be negative. If the
level is above zero, the @code{DoUndo} flag in the status bar, which is
normally a lower-case @samp{u}, becomes upper case @samp{U}.

Two other actions will reset the @code{AtomicUndo} level to zero: invoking the
@code{Undo} command, and disabling the undo system with the @code{DoUndo}
command. You cannot set a non-zero @code{AtomicUndo} level unless the undo
system is enabled.

Note: macros that you wish to undo and redo atomically---i.e., as if they
were single commands---should begin with @code{AtomicUndo +} and end with
@code{AtomicUndo -} so that they can call and/or be called by other macros.




@node Formatting Commands
@section Formatting Commands

The following commands allow simple formatting operations on the text. Note
that for @code{ne} a paragraph is delimited by an empty line or a line with
leading white space incongruous with that of preceeding lines.

@menu
* Center::
* Paragraph::
* ToUpper::
* ToLower::
* Capitalize::
* RightMargin::
* WordWrap::
* AutoIndent::
@end menu



@node Center
@subsection Center
@cmindex Center

@noindent Syntax: @code{Center [@var{n}]}@*
@noindent Abbreviation: @code{CE}

@noindent centers @var{n} lines from the cursor position onwards. If @var{n}
is not specified, it is assumed to be one. The lines are centered with
spaces, relatively to the value of the right margin as set by the
@code{RightMargin} command. See @ref{RightMargin}.



@node Paragraph
@subsection Paragraph
@cmindex Paragraph

@noindent Syntax: @code{Paragraph [@var{n}]}@*
@noindent Abbreviation: @code{PA}

@noindent reformats @var{n} paragraphs from the cursor position onwards. If
@var{n} is not specified, it is assumed to be one. The paragraphs are
formatted relatively to the value of the right margin as set by the
@code{RightMargin} command. See @ref{RightMargin}.

@code{ne}'s notion of a paragraph includes the current non-blank line
(regardless of its leading white space) and all subsequent non-blank lines
that have identical (to each other's---not to the first line's) leading
white space. Therefore your paragraphs can have various first line
indentations and left margins. @code{Paragraph} also takes into account
characters commonly used at the left edge of block comments (@samp{/},
@samp{*}, @samp{#}, spaces, and tabs) or quoted email (@samp{>}), and
attempts to preserve those on the left edge when possible.

After the @code{Paragraph} command completes, your cursor will be
positioned on the first non-blank character after the last reformatted
paragraph (or, if there is no such character, at the end of the document).

@code{Paragraph} does not insert ``smart'' spaces after full stops and colons,
nor does it do other ``smart'' things such as justification. If you need such
facilities, you should consider using a text formatter. @TeX{} for example is
usually an excellent choice.



@node ToUpper
@subsection ToUpper
@cmindex ToUpper

@noindent Syntax: @code{ToUpper [@var{n}]}@*
@noindent Abbreviation: @code{TU}

@noindent shifts to upper case the letters from the cursor position up to the
end of a word, and moves to the first letter of next word for @var{n} times.

The description of the command may seem a little bit cryptic. What is really
happening is that there are situations where you only want to upper case the
last part of a word. In this case, you just have to position the cursor in
the first character you want to upper case, and use @code{ToUpper} with no
argument.

If you apply @code{ToUpper} on the first character of a word, it will
just upper case @var{n} words.



@node ToLower
@subsection ToLower
@cmindex ToLower

@noindent Syntax: @code{ToLower [@var{n}]}@*
@noindent Abbreviation: @code{TL}

@noindent acts exactly like @code{ToUpper}, but lowers the case. See @ref{ToUpper}.



@node Capitalize
@subsection Capitalize
@cmindex Capitalize

@noindent Syntax: @code{Capitalize [@var{n}]}@*
@noindent Abbreviation: @code{CA}

@noindent acts exactly like @code{ToUpper}, but capitalizes, that is, makes the first
letter upper case and the other ones lower case. See @ref{ToUpper}.



@node RightMargin
@subsection RightMargin
@cmindex RightMargin

@noindent Syntax: @code{RightMargin [@var{n}]}@*
@noindent Abbreviation: @code{RM}

@noindent sets the right margin for all formatting operations, and for @code{WordWrap}.
See @ref{WordWrap}.

If the optional argument @var{n} is not specified, you can enter it on the
input line, the default being the current value of the right margin.

A value of zero for @var{n} will force @code{ne} to use (what it thinks it is)
the current screen width as right margin.




@node WordWrap
@subsection WordWrap
@cmindex WordWrap

@noindent Syntax: @code{WordWrap [0|1]}@*
@noindent Abbreviation: @code{WW}

@noindent sets the word wrap flag. When this flag is true, @code{ne} will
automatically break lines of text when you attempt to insert characters beyond
the right margin. See @ref{RightMargin}. @code{ne} will attempt to preserve
certain invariant characters at the left edge of paragraphs typically used to
indicate comments in source code or quoted passages in email text. See @ref{Paragraph}.

If you invoke @code{WordWrap} with no arguments, it will toggle the flag. If you
specify 0 or 1, the flag will be set to false or true, respectively. A lower
case @samp{w} will appear on the status bar if the flag is true.




@node AutoIndent
@subsection AutoIndent
@cmindex AutoIndent

@noindent Syntax: @code{AutoIndent [0|1]}@*
@noindent Abbreviation: @code{AI}

@noindent sets the auto indent flag. When this flag is true, @code{ne} will
automatically insert @sc{tab}s and spaces on a new line (created by an
@code{InsertLine} command, or by automatic word wrapping) in such a way to
replicate the initial spaces of the previous line. Most useful for indenting
programs.

If you invoke @code{AutoIndent} with no arguments, it will toggle the flag. If you
specify 0 or 1, the flag will be set to false or true, respectively. A lower
case @samp{a} will appear on the status bar if the flag is true.

@code{AutoIndent} features a nice interaction with @code{Undo}. Whenever a
new line is created, the insertion of spaces is recorded as a separate
action in the undo buffer (with respect to the line creation). If you are
not satisfied with the indentation, just give the @code{Undo} command and
the indentation will disappear (but the new line will remain in place, since
its creation has been recorded as a separate action). See @ref{Undo}.




@node Preferences Commands
@section Preferences Commands

These commands allow you to set your preferences, that is, the value of
a series of flags that modify the behaviour of @code{ne}. (Some of the
flag commands, like the command for the indent flag, appear in other
sections.) The status of the flags can be saved and restored later
either by writing them out to a file (saved as a macro that suitably
sets the flags) or by pushing them onto a ``preferences stack''. The
back search and the read only flags are not saved, because they do not
represent a preference, but rather a temporary state. The escape time
and the turbo parameter are global to @code{ne}, and are not
saved. However, you can add manually to a preferences file any
preferences command (such as @code{EscapeTime} or @code{Turbo});
usually, this will be done to the default preferences file
@file{~/.ne/.default#ap}.

Note that there is an automatic preferences system, which automagically loads a
preferences file related to the extension of the file name. Automatic
preferences files are kept in your @file{~/.ne} directory. They
are named as an extension postfixed with @samp{#ap}. Each time you open
a file whose name has an extension for which there is an automatic
preferences file, the latter is executed. Opening a file which has no
extension causes the prefs from @file{~/.ne/.default#ap} to be loaded.
If you want to inhibit this process, you can clear the automatic
preferences flag. See @ref{AutoPrefs}.


@menu
* Flags::
* AutoPrefs::
* Binary::
* Insert::
* FastGUI::
* FreeForm::
* NoFileReq::
* RequestOrder::
* StatusBar::
* HexCode::
* ReadOnly::
* EscapeTime::
* TabSize::
* Tabs::
* DelTabs::
* ShiftTabs::
* Turbo::
* VerboseMacros::
* PreserveCR::
* CRLF::
* VisualBell::
* PushPrefs::
* PopPrefs::
* LoadPrefs::
* SavePrefs::
* LoadAutoPrefs::
* SaveAutoPrefs::
* SaveDefPrefs::
* Modified::
* Syntax::
* UTF8::
* UTF8Auto::
* UTF8IO::
@end menu



@node Flags
@subsection Flags
@cmindex Flags

@noindent Syntax: @code{Flags}@*
@noindent Abbreviation: @code{FLAG}

@noindent displays a list of all the status flags for ne and their
associated commands. It is not recorded when recording a macro.

@example
FLAG COMMAND      ABBR  DESCRIPTION
  i   Insert        I    inserts new characters (vs. replacing)
  a   AutoIndent    AI   aligns cursor under previous line after <Return>
  b   SearchBack    SB   searches search backward rather than forward
  c   CaseSearch    CS   searches are case sensitive
  w   WordWrap      WW   breaks long lines as you type
  f   FreeForm      FF   allows cursor to move beyond the end of lines
  p   AutoPrefs     AP   use automatic preferences based on file extension
  v   VerboseMacros VM   record macros using use long command names
  u   DoUndo        DU   record edits for later undoing
  r   ReadOnly      RO   changes are not allowed/saves are prompted
  t/T Tabs          TAB  TAB key inserts TABs instead of spaces
  T   ShiftTabs     ST   Shift may insert TABs (only if 't' is also set)
  d   DelTabs       DT   BS and DEL may remove tabs worth of space
  B/! Binary        B    affects file loading/saving
  M   Mark          M    mark set for line-oriented block operations
  V   MarkVert      MV   like mark, but block is rectangle
  R   Record        REC  actions are being recorded in a macro
  P   PreserveCR    PCR  affects how <CR> chars are loaded from files
  C   CRLF          CRLF use CR/LF as line terminator
  *   Modified      MOD  document has been modified since last saved
  @@   UTF8IO        U8IO I/O (keyboard and terminal) are UTF-8 encoded
A/8/U UTF8          U8   the document encoding (ASCII, 8-bit or UTF-8)
@end example

The @code{RequestOrder} and @code{AutoMatchBracket} flags' states are not indicated on the status bar.
See @ref{RequestOrder} and @ref{AutoMatchBracket} respectively.
A @samp{!} indicates the last line is not terminated.

@node AutoPrefs
@subsection AutoPrefs
@cmindex AutoPrefs

@noindent Syntax: @code{AutoPrefs [0|1]}@*
@noindent Abbreviation: @code{AP}

@noindent sets the automatic preferences flag. If this flag is true, each
time an @code{Open} command is executed and a file is loaded, @code{ne} will
look for an automatic preferences file in your @file{~/.ne} directory.
The preferences file name is given by the extension of the file loaded,
postfixed with @samp{#ap}. Thus, for instance, C sources have an associated
@file{c#ap} file.
@ifclear autohelp
@xref{Automatic Preferences}.
@end ifclear

If you invoke @code{AutoPrefs} with no arguments, it will toggle the flag. If you
specify 0 or 1, the flag will be set to false or true, respectively. A lower
case @samp{p} will appear on the status bar if the flag is true.



@node Binary
@subsection Binary
@cmindex Binary
@cindex Binary files

@noindent Syntax: @code{Binary [0|1]}@*
@noindent Abbreviation: @code{B}

@noindent sets the binary flag. When this flag is true, loading and saving a
document is performed in a different way. On loading, only nulls are
considered newlines; on saving, nulls are saved instead of newlines. This
allows you to edit a binary file, fix some text in it, and save it without
modifying anything else. Normally, line feeds, carriage returns and nulls are
considered newlines, so that what you load will have all nulls and carriage
returns substituted by newlines when saved.

Note that since usually binary files contain a great number of nulls, and every
null will be considered a line terminator, the memory necessary for loading a
binary file can be several times bigger than the length of the file
itself. Thus, binary editing within @code{ne} should be considered not a
normal activity, but rather an exceptional one.

If you invoke @code{Binary} with no arguments, it will toggle the flag. If you
specify 0 or 1, the flag will be set to false or true, respectively. An upper
case @samp{B} will appear on the status bar if the flag is true. If false,
a @samp{-} or @samp{!} will indicate whether the last line of the document is
empty, which will determine whether the resulting file will have a normal line
termination when the document is saved.



@node Insert
@subsection Insert
@cmindex Insert

@noindent Syntax: @code{Insert [0|1]}@*
@noindent Abbreviation: @code{I}

@noindent sets the insert flag. If this flag is true, the text you type is
inserted, otherwise it overwrites the existing characters. This also
governs the behaviour of the @code{InsertChar} and @code{InsertString}
commands.

If you invoke @code{Insert} with no arguments, it will toggle the flag. If you
specify 0 or 1, the flag will be set to false or true, respectively. A lower
case @samp{i} will appear on the status bar if the flag is true.



@node FastGUI
@subsection FastGUI
@cmindex FastGUI

@noindent Syntax: @code{FastGUI [0|1]}@*
@noindent Abbreviation: @code{FG}

@noindent sets the fast graphical user interface flag. When this flag is
true, @code{ne} tries to print as little as possible while displaying
menus and the status bar. In particular, menu items are highlighted by
the cursor only, the status bar is not highlighted (which allows
printing it with fewer characters) and the hexadecimal code is not
displayed. This option is only (but very) useful if you are using
@code{ne} through a slow connection.

If you invoke @code{FastGUI} with no arguments, it will toggle the flag. If you
specify 0 or 1, the flag will be set to false or true, respectively.

The @code{FastGUI} setting is saved in your @file{~/.ne/.default#ap} file
when you use the @code{SaveDefPrefs} command or the @samp{Save Def Prefs} menu.
It is not saved by the @code{SaveAutoPrefs} command.



@node FreeForm
@subsection FreeForm
@cmindex FreeForm

@noindent Syntax: @code{FreeForm [0|1]}@*
@noindent Abbreviation: @code{FF}

@noindent sets the free form flag. When this flag is true, you can move with
the cursor anywhere on the screen, even where there is no text present (however,
you cannot move inside the space expansion of a @sc{tab} character).

If you invoke @code{FreeForm} with no arguments, it will toggle the flag. If you
specify 0 or 1, the flag will be set to false or true, respectively. A lower
case @samp{f} will appear on the status bar if the flag is true.

The issue free-form-versus-non-free-form is a major religious war that
has engaged users from day one. The due of the implementor is to allow
both choices, and to set as default the correct one (in his humble
opinion). In this case, non-free-form.



@node NoFileReq
@subsection NoFileReq
@cmindex NoFileReq

@noindent Syntax: @code{NoFileReq [0|1]}@*
@noindent Abbreviation: @code{NFR}

@noindent sets the file requester flag. When this flag is true,
the file requester is never opened, under any circumstances.

If you invoke @code{NoFileReq} with no arguments, it will toggle the flag. If you
specify 0 or 1, the flag will be set to false or true, respectively.



@node RequestOrder
@subsection RequestOrder
@cmindex RequestOrder

@noindent Syntax: @code{RequestOrder [0|1]}@*
@noindent Abbreviation: @code{RQO}

@noindent sets the request order flag. When this flag is true,
the requester displays entries in column order. Otherwise entries
are displayed by rows.

If you invoke @code{RequestOrder} with no arguments, it will toggle the flag. If you
specify 0 or 1, the flag will be set to false or true, respectively.

The @code{RequestOrder} setting is saved in your @file{~/.ne/.default#ap} file
when you use the @code{SaveDefPrefs} command or the @samp{Save Def Prefs} menu.
It is not saved by the @code{SaveAutoPrefs} command.



@node StatusBar
@subsection StatusBar
@cmindex StatusBar

@noindent Syntax: @code{StatusBar [0|1]}@*
@noindent Abbreviation: @code{ST}

@noindent sets the status bar flag. When this flag is true, the status bar is
displayed at the bottom of the screen. There are only two reasons to
turn off the status bar we are aware of:

@itemize @bullet{}

@item
if you are using @code{ne} through a slow connection, updating the
line/column indicator can really slow down editing;

@item
scrolling caused by cursor movement on terminals that do not allow to set a
scrolling region can produce annoying flashes at the bottom of the screen.

@end itemize

If you invoke @code{StatusBar} with no arguments, it will toggle the flag. If you
specify 0 or 1, the flag will be set to false or true, respectively.

The @code{StatusBar} setting is saved in your @file{~/.ne/.default#ap} file
when you use the @code{SaveDefPrefs} command or the @samp{Save Def Prefs} menu.
It is not saved by the @code{SaveAutoPrefs} command.




@node HexCode
@subsection HexCode
@cmindex HexCode

@noindent Syntax: @code{HexCode [0|1]}@*
@noindent Abbreviation: @code{HC}

@noindent sets the hex code flag. When this flag is true, the
hexadecimal code of the character currently under the cursor is
displayed on the status bar.




@node ReadOnly
@subsection ReadOnly
@cmindex ReadOnly

@noindent Syntax: @code{ReadOnly [0|1]}@*
@noindent Abbreviation: @code{RO}

@noindent sets the read only flag. When this flag is true, no editing can be
performed on the document (any such attempt produces an error message). Saving
read only documents is inhibited as well; you must affirmatively answer a prompt
to save a document with the read only flag set. This
flag is automatically set whenever you open a file that you cannot write to.
See @ref{Open}.

If you invoke @code{ReadOnly} with no arguments, it will toggle the flag. If you
specify 0 or 1, the flag will be set to false or true, respectively. A lower
case @samp{r} will appear on the status bar if the flag is true.



@node EscapeTime
@subsection EscapeTime
@cmindex EscapeTime

@noindent Syntax: @code{EscapeTime [@var{n}]}@*
@noindent Abbreviation: @code{ET}

@noindent sets the escape time. The @key{Escape} key is recognized as such
after @var{n} tenths of second.
@ifclear autohelp
(@pxref{Motivations and Design}.)
@end ifclear
Along slow connections, it can happen that the default value of 10 is
too low: in this case, escape sequences (e.g., those of the arrow keys)
could be erroneously broken into an escape and some spurious characters.
Rising the escape time usually solves this problem. Allowed values range
from 0 to 255. Note that you can accelerate the recognition of the @key{Escape}
key by hitting it twice in a row.

Note that the escape time is global to @code{ne}, and it is not saved. However,
you can add an @code{EscapeTime} command manually to a preferences file.



@node TabSize
@subsection TabSize
@cmindex TabSize

@noindent Syntax: @code{TabSize [@var{size}]}@*
@noindent Abbreviation: @code{TS}

@noindent sets the number of spaces @code{ne} will use when expanding a
@sc{tab} character.

If the optional argument @var{size} is not specified, you can enter it on the
input line, the default being the current @sc{tab} size. Allowed values are
strictly between 0 and half the width of the screen.



@node Tabs
@subsection Tabs
@cmindex Tabs

@noindent Syntax: @code{Tabs [0|1]}@*
@noindent Abbreviation: @code{TAB}

@noindent sets the @code{Tabs} flag. When this flag is set, @key{Tab} key and
the @code{InsertTab} command will insert literal @var{TAB} characters.
Otherwise it will insert enough spaces to have the same visual effect.

In normal editing, the @key{Tab} key invokes the command
"@code{InsertTab} 1". Unlike most others, the @key{Tab} key cannot
be mapped to other commands. Thus the @code{Tabs} flag provides the
only customization @code{ne} offers for the @key{Tab} key.

If set, either a lower case @samp{t} or upper case @samp{T} will appear
in the status bar depending on the state of the @code{ShiftTabs} flag.
(The @code{ShiftTabs} flag is irrelevant if the @code{Tabs} flag is off.)
See @ref{ShiftTabs}.



@node DelTabs
@subsection DelTabs
@cmindex DelTabs

@noindent Syntax: @code{DelTabs [0|1]}@*
@noindent Abbreviation: @code{DT}

@noindent sets the @code{DelTabs} flag. When this flag is set, a @samp{d}
will appear on the status bar, and the @key{BackSpace} and @key{Del} keys will
remove a tab's worth of @var{space} characters if a @var{TAB} character could
have occupied the same whitespace in the current line as the removed spaces.
This is the deletion counterpart to the @code{Tabs} flag. See @ref{Tabs}.



@node ShiftTabs
@subsection ShiftTabs
@cmindex ShiftTabs

@noindent Syntax: @code{ShiftTabs [0|1]}@*
@noindent Abbreviation: @code{SHT}

@noindent sets the @code{ShiftTabs} flag. @code{ShiftTabs} has an effect only
when the @code{Tabs} flag is set, in which case an upper case @samp{T}
appears in the status bar. When this flag and the @code{Tabs} flag are
both set, left and right @code{Shift} commands may use tab characters to
adjust leading white space. Otherwise only spaces are used. See @ref{Shift}.



@node Turbo
@subsection Turbo
@cmindex Turbo

@noindent Syntax: @code{Turbo [@var{steps}]}@*
@noindent Abbreviation: @code{TUR}

@noindent sets the turbo parameter. Iterated actions and
global replaces will update at most @var{steps} lines of the screen (or
at most twice the number of visible rows if @var{steps} is zero); then,
update will be delayed to the end of the action.

This feature is most useful when massive operations (such as replacing
thousands of occurrences of a pattern) have to be performed. After having
updated @var{steps} lines, @code{ne} can proceed at maximum speed, because
no visual update has to be performed.

The value of the turbo parameter has to be adapted to the kind of
terminal you are using. Very high values can be good on high-speed
terminals, since the time required for the visual updates is very small,
and it is always safer to look at what the editor is really doing. On
slow terminals, however, small values ensure that operations such as
paragraph formatting will not take too long.

You have to be careful about setting the turbo parameter too low. @code{ne}
keeps track internally of the part of the screen that needs refresh in a
very rough way. This means that a value of less than, say, 8 will force it
to do a lot of unnecessary refresh.

The default value of this parameter is zero, which means twice the number
of lines of the screen; for several reasons this does seem to be a good
value.



@node VerboseMacros
@subsection VerboseMacros
@cmindex VerboseMacros

@noindent Syntax: @code{VerboseMacros [0|1]}@*
@noindent Abbreviation: @code{VM}

@noindent sets the verbose macros flag. When this flag is true, all macros
generated by recording or by automatic preferences saving will contain
full names, instead of short names. This is highly desirable if you are
going to edit the macro manually, but it can slow down command parsing.

If you invoke @code{VerboseMacros} with no arguments, it will toggle the flag. If you
specify 0 or 1, the flag will be set to false or true, respectively. A lower
case @samp{v} will appear on the status bar if the flag is true.

The only reason to use this flag is when recording a macro that will be
played a great number of times. Automatic preferences files are too short to
be an issue with respect to execution timing.

The @code{VerboseMacros} setting is saved in your @file{~/.ne/.default#ap} file
when you use the @code{SaveDefPrefs} command or the @samp{Save Def Prefs} menu.
It is not saved by the @code{SaveAutoPrefs} command.


@node PreserveCR
@subsection PreserveCR
@cmindex PreserveCR

@noindent Syntax: @code{PreserveCR [0|1]}@*
@noindent Abbreviation: @code{PCR}

@noindent sets the preserve carriage returns flag.  When a file is
loaded into a document for which this flag is false, both CR (carriage
return) and NL (new line) characters are treated as line terminators.
If the flag is true, CR characters do not act as line terminators but
are instead preserved in the document. This flag has no effect except
when loading a file into a document.

If you invoke @code{PreserveCR} with no arguments, it will toggle the flag.
If you specify 0 or 1, the flag will be set to false or true,
respectively. An upper case @samp{P} will appear on the status bar if the
flag is true.



@node CRLF
@subsection CRLF
@cmindex CRLF

@noindent Syntax: @code{CRLF [0|1]}@*
@noindent Abbreviation: @code{CRLF}

@noindent sets the CR/LF flag. When a file is
saved from a document for which this flag is true, both a CR (carriage
return) and a NL (new line) character are output as line terminators.
This flag has no effect except when saving a file.

This flag is automatically set if you load a file that has at least one
CR/LF sequence in it.

If you invoke @code{CRLF} with no arguments, it will toggle the flag.
If you specify 0 or 1, the flag will be set to false or true,
respectively. An upper case @samp{C} will appear on the status bar if the
flag is true.



@node VisualBell
@subsection VisualBell
@cmindex VisualBell

@noindent Syntax: @code{VisualBell [0|1]}@*
@noindent Abbreviation: @code{VB}

@noindent sets the visual bell flag. When this flag is true, the terminal will
flash (if possible) instead of beeping.

If you invoke @code{VisualBell} with no arguments, it will toggle the flag. If
you specify 0 or 1, the flag will be set to false or true, respectively.



@node PushPrefs
@subsection PushPrefs
@cmindex PushPrefs

@noindent Syntax: @code{PushPrefs [@var{n}]}@*
@noindent Abbreviation: @code{PUSHP}

@noindent pushes @var{n} copies of the user preferences onto a stack. If
not specified, @var{n} defaults to one. Use the @code{PopPrefs} command
to pop preferences off the stack and restore the values. See @ref{PopPrefs}. Note that the
preferences stack is global, not document-specific, so you could
@code{PushPrefs} one document's preferences, switch documents, then
@code{PopPrefs} those preferences, thereby altering the preferences for
the second document. The maximum preferences stack depth is 32.

@code{PushPrefs} and @code{PopPrefs} are useful in macros that require
certain preferences to work properly.  A macro can @code{PushPrefs},
change any preferences necessary, do its work, then @code{PopPrefs} to
restore the users previous preferences settings.

@noindent @code{PushPrefs} saves the following values on the preferences stack:

@example
  AutoIndent  DelTabs   NoFileReq    StatusBar  VisualBell
  AutoPrefs   DoUndo    PreserveCR   ShiftTabs  WordWrap
  Binary      FreeForm  ReadOnly     Tabs
  CaseSearch  HexCode   RightMargin  TabSize
  ClipNumber  Insert    SearchBack   UTF8Auto
@end example



@node PopPrefs
@subsection PopPrefs
@cmindex PopPrefs

@noindent Syntax: @code{PopPrefs [@var{n}]}@*
@noindent Abbreviation: @code{POPP}

@noindent pops @var{n} sets of preferences from the preferences stack (where they were
placed previously by @code{PushPrefs}) and applies those preferences to the
current document. See @ref{PushPrefs}. If not specified, @var{n} defaults to one. Note that the
preferences stack is global, not document specific. Therefore you could
@code{PushPrefs} one document's preferences, switch documents, then @code{PopPrefs}
those settings altering the preferences for the second document. The
maximum preferences stack depth is 32.

@code{PushPrefs} and @code{PopPrefs} are useful in macros that require
certain preferences to work properly.  A macro can @code{PushPrefs},
change any preferences necessary, do its work, then @code{PopPrefs} to
restore the users previous preferences settings.

@noindent PopPrefs restores the following values from the preferences stack:

@example
  AutoIndent  DelTabs   NoFileReq    StatusBar  VisualBell
  AutoPrefs   DoUndo    PreserveCR   ShiftTabs  WordWrap
  Binary      FreeForm  ReadOnly     Tabs
  CaseSearch  HexCode   RightMargin  TabSize
  ClipNumber  Insert    SearchBack   UTF8Auto
@end example



@node LoadPrefs
@subsection LoadPrefs
@cmindex LoadPrefs

@noindent Syntax: @code{LoadPrefs [@var{filename}]}@*
@noindent Abbreviation: @code{LP}

@noindent loads the given preference file, and sets the current preferences
accordingly.

If the optional @var{filename} argument is not specified, the file
requester is opened, and you are prompted to select a file. (You can
inhibit the file requester opening by using the @code{NoFileReq}
command; see @ref{NoFileReq}.) If you escape from the file requester, you
can input the file name on the command line.

Note that a preferences file is just a macro containing only option
modifiers. You can manually edit a preferences file for special
purposes, such as filtering out specific settings.
@ifclear autohelp
@xref{Hints and Tricks}.
@end ifclear



@node SavePrefs
@subsection SavePrefs
@cmindex SavePrefs

@noindent Syntax: @code{SavePrefs [@var{filename}]}@*
@noindent Abbreviation: @code{SP}

@noindent saves the current preferences to the given file.

If the optional @var{filename} argument is not specified, the file
requester is opened, and you are prompted to select a file. (You can
inhibit the file requester opening by using the @code{NoFileReq}
command; see @ref{NoFileReq}.) If you escape from the file requester, you
can input the file name on the command line.



@node LoadAutoPrefs
@subsection LoadAutoPrefs
@cmindex LoadAutoPrefs

@noindent Syntax: @code{LoadAutoPrefs}@*
@noindent Abbreviation: @code{LAP}

@noindent loads the preferences file in @file{~/.ne} associated
with the current document's file name extension. If the current file
name has no extension, the default preferences are loaded.
See @ref{AutoPrefs}.



@node SaveAutoPrefs
@subsection SaveAutoPrefs
@cmindex SaveAutoPrefs

@noindent Syntax: @code{SaveAutoPrefs}@*
@noindent Abbreviation: @code{SAP}

@noindent saves the current preferences to the file in @file{~/.ne}
associated with the current document's file name extension. If the
current file name has no extension, an error message is issued.
See @ref{AutoPrefs}.



@node SaveDefPrefs
@subsection SaveDefPrefs
@cmindex SaveDefPrefs

@noindent Syntax: @code{SaveDefPrefs}@*
@noindent Abbreviation: @code{SDP}

@noindent saves the current preferences to the @file{~/.ne/.default#ap} file.
This file is always loaded by @code{ne} at startup.



@node Modified
@subsection Modified
@cmindex Modified

@noindent Syntax: @code{Modified [0|1]}@*
@noindent Abbreviation: @code{MOD}

@noindent sets the modified flag.  This flag is set automatically
whenever a document is modified, and is used to determine which documents
need to be saved when @code{ne} exits.  Normally you would not alter
this flag, but when a document is inadvertently modified and you don't
want the changes saved, @code{Modified} provides a way to make
@code{ne} consider the document unchanged.

If you invoke @code{Modified} with no arguments, it will toggle the flag.
If you specify 0 or 1, the flag will be set to false or true,
respectively. An asterisk (@samp{*}) will appear on the status bar if the
flag is true.



@node Syntax
@subsection Syntax
@cmindex Syntax

@noindent Syntax: @code{Syntax [@var{name}|*]}@*
@noindent Abbreviation: @code{SY}

@noindent loads the syntax with the given name, and colors the
current document accordingly.

If the optional @var{name} argument is not specified, you are
prompted for one. The current one, if set, is suggested as the
default. Use the @key{Tab} key for a requester of the extant
syntax recognizers. The special @var{name} * turns off syntax highlighting for
the current document. Otherwise, @var{name} must match a syntax
definition either in your @file{~/.ne/syntax} directory or in a
directory named @samp{syntax} inside @code{ne}'s global directory.
Additionally, @code{ne} has a table mapping common suffixes to
syntax names. If there is no syntax with a given name, @code{ne}
will try to remap the name using the following table  (the string
before the colon is the name of the syntax file):

@ignore

    N O T E   T O    D O C U M E N T   M A I N T A I N E R S

The following "example" section is read by info2src.pl to build ne's
extension map. You can break a line if you end it with a "," but
otherwise stick to the .jsf file base name followed by ":" followed by
a list of common extensions. Don't get fancy with this format.

@end ignore

@example
   ada: adb, ads
   asm: s
   c: c++, cc, cpp, cxx, h, h++, hpp, l, lex, y, yacc
   cobol: cbl, cob
   csh: tcsh
   diff: patch
   fortran: f, F, for, f90, F90
   html: htm
   java: js
   lisp: el, lsp
   mason: mas
   ocaml: ml, mli
   pascal: p, pas
   perl: pl, pm
   ps: eps
   puppet: pp
   python: py, sage
   rexx: rex
   ruby: rb
   sh: bash, bash_login, bash_logout, bash_profile, bashrc, ksh,
       profile, rc
   skill: il
   tex: latex, dtx, sty
   texinfo: texi, txi
   troff: 1
   verilog: v, vh, vhd
   xml: xsd
   yaml: yml
@end example



@node UTF8
@subsection UTF8
@cmindex UTF8

@noindent Syntax: @code{UTF8 [0|1]}@*
@noindent Abbreviation: @code{U8}

@noindent sets the UTF-8 flag.  When this flag is
true, @code{ne} considers the current document as UTF-8 coded.  Note that
this flag is set automatically upon file loading (if possible) if you
required automatic detection. See @ref{UTF8Auto}.

If you invoke @code{UTF8} with no arguments, it will toggle the flag.
If you specify 0 or 1, the flag will be set to false or true,
respectively. When you try to set this flag, the document will be checked
for UTF-8 compliance, and you will get an error message in case of
failure. When you try to reset it, the document is set to ASCII or
8-bit, depending on its content.  A @samp{U} will appear on the
status bar if the flag is true. Alternatively, an @samp{A} or an
@samp{8} will be displayed to denote whether the document is composed
exclusively by US-ASCII characters, or also by other 8-bit characters
(whose encoding is likely to be part of the ISO-8859 family). Note that
each time this command modifies the document encoding, it also resets the
undo buffer.



@node UTF8Auto
@subsection UTF8Auto
@cmindex UTF8Auto

@noindent Syntax: @code{UTF8Auto [0|1]}@*
@noindent Abbreviation: @code{U8A}

@noindent sets the UTF-8 automatic-detection flag.  When this flag is
true, @code{ne} will try to guess whether a file just loaded is UTF-8
encoded. Moreover, when a non US-ASCII character is inserted in a pure
US-ASCII document, ne will automatically switch to UTF-8. See @ref{UTF8}. The
flag is true by default if @code{ne} detects UTF-8 I/O at
startup. See @ref{UTF8IO}.

If you invoke @code{UTF8Auto} with no arguments, it will toggle the flag.
If you specify 0 or 1, the flag will be set to false or true,
respectively.



@node UTF8IO
@subsection UTF8IO
@cmindex UTF8IO

@noindent Syntax: @code{UTF8IO [0|1]}@*
@noindent Abbreviation: @code{U8IO}

@noindent sets the UTF-8 input/output flag.  This flag is set automatically
depending on your locale setting, and is used to determine whether
communication with the user (keyboard and terminal) should be UTF-8
encoded. Normally you would not alter this flag, but sometimes @code{ne}
may make the wrong guess (e.g., when you are remotely connected).

If you invoke @code{UTF8IO} with no arguments, it will toggle the flag.
If you specify 0 or 1, the flag will be set to false or true,
respectively. An @samp{@@} will appear on the status bar if the flag is
true.



@node Navigation Commands
@section Navigation Commands

These commands allow you to move through a document. Besides the standard
commands that allow you to move by lines, pages, @i{et cetera}, @code{ne}
has bookmarks that let you mark a position in a file so to move
to the same position later.

@menu
* MoveLeft::
* MoveRight::
* LineUp::
* LineDown::
* GotoLine::
* GotoColumn::
* GotoMark::
* PrevPage::
* NextPage::
* PageUp::
* PageDown::
* PrevWord::
* NextWord::
* MoveEOL::
* MoveSOL::
* MoveTOS::
* MoveBOS::
* MoveEOF::
* MoveSOF::
* MoveEOW::
* MoveIncUp::
* MoveIncDown::
* AdjustView::
* ToggleSEOF::
* ToggleSEOL::
* SetBookmark::
* GotoBookmark::
* UnsetBookmark::
@end menu



@node MoveLeft
@subsection MoveLeft
@cmindex MoveLeft

@noindent Syntax: @code{MoveLeft [@var{n}]}@*
@noindent Abbreviation: @code{ML}

@noindent moves the cursor to the left by one character @var{n} times. If
the optional @var{n} argument is not specified, it is assumed to be one.



@node MoveRight
@subsection MoveRight
@cmindex MoveRight

@noindent Syntax: @code{MoveRight [@var{n}]}@*
@noindent Abbreviation: @code{MR}

@noindent moves the cursor to the right by one character @var{n} times. If
the optional @var{n} argument is not specified, it is assumed to be one.



@node LineUp
@subsection LineUp
@cmindex LineUp

@noindent Syntax: @code{LineUp [@var{n}]}@*
@noindent Abbreviation: @code{LU}

@noindent moves the cursor up by one line @var{n} times. If the optional
@var{n} argument is not specified, it is assumed to be one.



@node LineDown
@subsection LineDown
@cmindex LineDown

@noindent Syntax: @code{LineDown [@var{n}]}@*
@noindent Abbreviation: @code{LD}

@noindent moves the cursor down by one line @var{n} times. If the optional
@var{n} argument is not specified, it is assumed to be one.



@node GotoLine
@subsection GotoLine
@cmindex GotoLine

@noindent Syntax: @code{GotoLine [@var{line}]}@*
@noindent Abbreviation: @code{GL}

@noindent moves the cursor to the @var{line}th line of the file. If @var{line}
is zero or greater than the number of lines in the file, the cursor is
moved to the last line.

If the optional argument @var{line} is not specified, you can enter it on
the input line; the default input response is the current line number.



@node GotoColumn
@subsection GotoColumn
@cmindex GotoColumn

@noindent Syntax: @code{GotoColumn [@var{column}]}@*
@noindent Abbreviation: @code{GC}

@noindent moves the cursor to the @var{column}th column of the file.

If the optional argument @var{line} is not specified, you can enter it on
the input line; the default input response is the current column number.



@node GotoMark
@subsection GotoMark
@cmindex GotoMark

@noindent Syntax: @code{GotoMark}@*
@noindent Abbreviation: @code{GM}

@noindent moves the cursor to the current mark, if it exists. See @ref{Mark}.

@code{GotoMark} is mainly useful if you forgot where you started marking.
If you want to record positions in a file and jump to them later, you
may want to use a bookmarks. See @ref{SetBookmark}.



@node PrevPage
@subsection PrevPage
@cmindex PrevPage

@noindent Syntax: @code{PrevPage [@var{n}]}@*
@noindent Abbreviation: @code{PP}

@noindent moves the cursor @var{n} pages backward, if the cursor is on the
first line of the screen; otherwise moves the cursor to the first line of
the screen, and moves by @var{n}-1 pages. If the optional @var{n} argument
is not specified, it is assumed to be one.




@node NextPage
@subsection NextPage
@cmindex NextPage

@noindent Syntax: @code{NextPage [@var{n}]}@*
@noindent Abbreviation: @code{NP}

@noindent moves the cursor @var{n} pages forward, if the cursor is on the
last line of the screen; otherwise moves the cursor to the last line of the
screen, and moves by @var{n}-1 pages. If the optional @var{n} argument is
not specified, it is assumed to be one.




@node PageUp
@subsection PageUp
@cmindex PageUp

@noindent Syntax: @code{PageUp [@var{n}]}@*
@noindent Abbreviation: @code{PUP}

@noindent pages the screen backward by @var{n} screens.
If @var{n} is not specified, it is assumed to be one.





@node PageDown
@subsection PageDown
@cmindex PageDown

@noindent Syntax: @code{PageDown [@var{n}]}@*
@noindent Abbreviation: @code{PDN}

@noindent pages the screen forward by @var{n} screens.  If @var{n} is not specified, it is
assumed to be one.




@node PrevWord
@subsection PrevWord
@cmindex PrevWord

@noindent Syntax: @code{PrevWord [@var{n}]}@*
@noindent Abbreviation: @code{PW}

@noindent moves the cursor to the first character of the previous word
@var{n} times. If the optional @var{n} argument is not specified, it is
assumed to be one (in which case, if the cursor is in the middle of a
word the effect is just to move it to the start of that word).



@node NextWord
@subsection NextWord
@cmindex NextWord

@noindent Syntax: @code{NextWord [@var{n}]}@*
@noindent Abbreviation: @code{NW}

@noindent moves the cursor to the next word @var{n} times. If the optional
@var{n} argument is not specified, it is assumed to be one.



@node MoveEOL
@subsection MoveEOL
@cmindex MoveEOL

@noindent Syntax: @code{MoveEOL}@*
@noindent Abbreviation: @code{EOL}

@noindent moves the cursor to the end of the current line  (@code{EOL} = end of
line).




@node MoveSOL
@subsection MoveSOL
@cmindex MoveSOL

@noindent Syntax: @code{MoveSOL}@*
@noindent Abbreviation: @code{SOL}

@noindent moves the cursor to the start of the current line (@code{SOL} = start of
line).




@node MoveTOS
@subsection MoveTOS
@cmindex MoveTOS

@noindent Syntax: @code{MoveTOS}@*
@noindent Abbreviation: @code{TOS}

@noindent moves the cursor to the top line of the screen (@code{TOS} = top of
screen).




@node MoveBOS
@subsection MoveBOS
@cmindex MoveBOS

@noindent Syntax: @code{MoveBOS}@*
@noindent Abbreviation: @code{BOS}

@noindent moves the cursor to the lowest line currently visible (@code{BOS} = bottom of
screen).




@node MoveEOF
@subsection MoveEOF
@cmindex MoveEOF

@noindent Syntax: @code{MoveEOF}@*
@noindent Abbreviation: @code{EOF}

@noindent moves the cursor to the end of the document (@code{EOF} = end of
file).




@node MoveSOF
@subsection MoveSOF
@cmindex MoveSOF

@noindent Syntax: @code{MoveSOF}@*
@noindent Abbreviation: @code{SOF}

@noindent moves the cursor to the start of the document (@code{SOF} = start
of file).




@node MoveEOW
@subsection MoveEOW
@cmindex MoveEOW

@noindent Syntax: @code{MoveEOW}@*
@noindent Abbreviation: @code{EOW}

@noindent moves the cursor one character past the end of the current word.

@code{MoveEOW} is extremely useful in macros, because it allows you to copy
precisely the word the cursor is on.
@ifclear autohelp
@xref{Hints and Tricks}.
@end ifclear




@node MoveIncUp
@subsection MoveIncUp
@cmindex MoveIncUp

@noindent Syntax: @code{MoveIncUp}@*
@noindent Abbreviation: @code{MIU}

@noindent moves the cursor incrementally towards the beginning of the
document. More precisely, if the cursor is not on the start of the line
it lies on, then it is moved to the start of that line. Otherwise, if it
is on the first line of the screen, then it is moved to the start of the
document; otherwise, it is moved to the first line of the screen.




@node MoveIncDown
@subsection MoveIncDown
@cmindex MoveIncDown

@noindent Syntax: @code{MoveIncDown}@*
@noindent Abbreviation: @code{MID}

@noindent moves the cursor incrementally towards the end of the
document.  More precisely, if the cursor is not on the end of the line
it lies on, then it is moved to the end of that line. Otherwise, if it is
on the last line of the screen, then it is moved to the end of the
document; otherwise, it is moved to the last line of the screen.




@node AdjustView
@subsection AdjustView
@cmindex AdjustView

@noindent Syntax: @code{AdjustView [T|M|B|L|C|R] [@var{n}]}@*
@noindent Abbreviation: @code{AV}

@noindent shifts the view (text visible in the terminal window)
horizontally or vertically without changing the cursor's position in
the document. View adjustments are constrained by the current @sc{tab}
size and the length and width of the current document. If called with
no arguments @samp{T} is assumed.

@samp{T}, @samp{M}, and @samp{B} cause vertical shifts so that the
current line becomes the top, middle, or bottom-most visible line
respectively.

@samp{L}, @samp{C}, and @samp{R} cause horizontal shifts, making the
current column the left-most, center, or right-most visible positions.

A optional number @var{n} immediately after @samp{T}, @samp{B},
@samp{L}, or @samp{R} indicate the number or rows or columns to shift
the view toward the top, bottom, left, or right of the window.

Horizontal and vertical adjustment specifications may be combined,
so that for example @samp{AdjustView TL} shifts the view so
that the current position becomes the top left-most character on
screen (within the limits of the current @sc{tab} size). Likewise,
@samp{AdjustView B3R5} shifts the view three lines toward the bottom and
five columns (excepting @sc{tab} size) toward the right.




@node ToggleSEOF
@subsection ToggleSEOF
@cmindex ToggleSEOF

@noindent Syntax: @code{ToggleSEOF}@*
@noindent Abbreviation: @code{TSEOF}

@noindent moves the cursor to the start of document, if it is not already
there; otherwise, moves it to the end of the document.

This kind of toggling command is very useful in
order to gain some keystrokes on systems with very few keys. See also
@ref{ToggleSEOL}, @ref{MoveSOF}, and @ref{MoveEOF}.



@node ToggleSEOL
@subsection ToggleSEOL
@cmindex ToggleSEOL

@noindent Syntax: @code{ToggleSEOL}@*
@noindent Abbreviation: @code{TSEOL}

@noindent moves the cursor to the start of the current line, if it is not
already there; otherwise, moves it to the end of the current line.

This kind of toggling command is very useful in
order to gain some keystrokes on systems with very few keys. See also
@ref{ToggleSEOF}, @ref{MoveSOL}, and @ref{MoveEOL}.




@node SetBookmark
@subsection SetBookmark
@cmindex SetBookmark

@noindent Syntax: @code{SetBookmark [@var{n}|@var{+1}|@var{-1}|@var{-}|@var{?}]}@*
@noindent Abbreviation: @code{SBM}

@noindent sets a document bookmark to the current cursor position.
Each document has 10 available bookmarks designated @samp{0} to @samp{9},
plus the automatic bookmark designated by @samp{-}. If no option is given,
@samp{0} is assumed. Values of @var{n} from @samp{0} to @samp{9} set the
@var{n}th bookmark, while @samp{+1} and @samp{-1} indicate respectively
the next and previous available unset bookmarks. You can also set the
@samp{-} automatic bookmark, but it will be reset automatically to the
current position whenever a @code{GotoBookmark} command is issued.

The @samp{?} option will cause @code{SetBookmark} to prompt you
for a bookmark designation. The promp will include an indication of which
bookmarks are currently set. You may find this useful in macros, or to bind
a key to @samp{SetBookmark ?}.


@node GotoBookmark
@subsection GotoBookmark
@cmindex GotoBookmark

@noindent Syntax: @code{GotoBookmark [@var{n}|@var{+1}|@var{-1}|@var{-}]}@*
@noindent Abbreviation: @code{GBM}

@noindent moves the cursor to the designated bookmark if that bookmark is
set; see @ref{SetBookmark}. Each document has 10 available bookmarks
designated @samp{0} to @samp{9}, plus the automatic bookmark designated by
@samp{-}. If no option is given, @samp{0} is assumed. The optons @samp{+1}
and @samp{-1} indicate respectively the next and previous set bookmarks,
so that repeated @code{GotoBookmark +1} commands will cycle through all
currently set bookmarks. When successful, the @samp{-} automatic bookmark
is set to the position in the document from which the command was issued,
so that @code{GotoBookmark -} returns you to the location from which you
last issued a successful @code{GotoBookmark} command. Subsequent repeated
@code{GotoBookmark -} commands will toggle you between the two locations.

The @samp{?} option will cause @code{GotoBookmark} to prompt you
for a bookmark designation. The promp will include an indication of which
bookmarks are currently set. You may find this useful in macros, or to bind
a key to @samp{GotoBookmark ?}.


@node UnsetBookmark
@subsection UnsetBookmark
@cmindex UnsetBookmark

@noindent Syntax: @code{UnsetBookmark [@var{n}|@var{+1}|@var{-1}|@var{-}|@var{*}]}@*
@noindent Abbreviation: @code{UBM}

@noindent unsets either the @var{n}th bookmark, the next (@var{+1}) or
previous (@var{-1}) set bookmarks, the automatic (@var{-}) bookmark, or
all (@var{*}) bookmarks, making it as if they had never been set; see
@ref{SetBookmark}. If no option is specified, @var{n} is assumed to be
zero. While you can unset the automatic bookmark @samp{-}, it will be
reset automatically to the current position whenever a @code{GotoBookmark}
command is issued. Each document's valid bookmark designations are 0 to 9,
and the  @samp{-} automatic bookmark.



@node Editing Commands
@section Editing Commands

These commands allow modifying a document directly.

@menu
* InsertChar::
* InsertString::
* InsertTab::
* DeleteChar::
* DeletePrevWord::
* DeleteNextWord::
* Backspace::
* InsertLine::
* DeleteLine::
* DeleteEOL::
@end menu



@node InsertChar
@subsection InsertChar
@cmindex InsertChar

@noindent Syntax: @code{InsertChar [@var{code}]}@*
@noindent Abbreviation: @code{IC}

@noindent inserts a character whose @sc{ascii} code is @var{code} at the
current cursor position. @var{code} can be either decimal, hexadecimal if
preceded by @samp{0x}, or octal if preceded by @samp{0}. In any case,
@var{code} must be different from 0. All the currently active preferences
options (insert, word wrapping, auto indent, @i{et cetera}) are applied.

If the optional argument @var{code} is not specified, you can enter it on
the input line, the default being the last inserted character.

Note that inserting a line feed (10) is completely different from inserting
a line with @code{InsertLine}. @code{InsertChar 10} puts the control char
@kbd{@key{Control}-J} in the text at the current cursor position.
See @ref{InsertLine}.

Note also that @code{SaveMacro} converts @code{InsertChar} commands into
a possibly smaller number of @code{InsertString} commands.
This makes macros easier to read and edit. See @ref{SaveMacro}.



@node InsertString
@subsection InsertString
@cmindex InsertString

@noindent Syntax: @code{InsertString [@var{text}]}@*
@noindent Abbreviation: @code{IS}

@noindent inserts @var{text} at the current cursor position. If
the optional argument @var{text} is omitted, you will be prompted for it
on the command line.  All the currently active preferences options
(insert, word wrapping, auto indent, @i{et cetera}) are applied.

Note that @code{SaveMacro} converts @code{InsertChar} commands into a
possibly smaller number of @code{InsertString} commands.
This makes macros easier to read and edit. See @ref{SaveMacro}.




@node InsertTab
@subsection InsertTab
@cmindex InsertTab

@noindent Syntax: @code{InsertTab [@var{n}]}@*
@noindent Abbreviation: @code{IT}

@noindent inserts either @var{n} literal @var{TAB} characters or one or more
spaces sufficient to advance the current cursor position @var{n}
tab stops depending on the @code{Tabs} flag. See @ref{Tabs}, @ref{TabSize}.




@node DeleteChar
@subsection DeleteChar
@cmindex DeleteChar

@noindent Syntax: @code{DeleteChar [@var{n}]}@*
@noindent Abbreviation: @code{DC}

@noindent deletes @var{n} characters from the text. If the optional @var{n}
argument is not specified, it is assumed to be one. Deleting a character
when the cursor is just after the last char on a line will join a line with
the following one; in other words, the carriage return between the two lines
will be deleted. Note that if the cursor is past the end of the current line,
no action will be performed.




@node DeletePrevWord
@subsection DeletePrevWord
@cmindex DeletePrevWord

@noindent Syntax: @code{DeletePrevWord [@var{n}]}@*
@noindent Abbreviation: @code{DPW}

@noindent deletes text from the current position through the first character of the
@var{n}'th previous start-of-word. If the optional @var{n} argument is not specified,
it is assumed to be one (in which case, if the cursor is in the middle of a
word the effect is just to delete to the start of that word).




@node DeleteNextWord
@subsection DeleteNextWord
@cmindex DeleteNextWord

@noindent Syntax: @code{DeleteNextWord [@var{n}]}@*
@noindent Abbreviation: @code{DNW}

@noindent deletes text from the current position to the @var{n}'th next end-of-word
If the optional @var{n} argument is not specified, it is assumed to be
one (in which case, if the cursor is in the middle of a word the effect is
just to delete to the end of that word).




@node Backspace
@subsection Backspace
@cmindex Backspace

@noindent Syntax: @code{Backspace [@var{n}]}@*
@noindent Abbreviation: @code{BS}

@noindent acts like @code{DeleteChar}, but moves the cursor to the left
before deleting each character.




@node InsertLine
@subsection InsertLine
@cmindex InsertLine

@noindent Syntax: @code{InsertLine [@var{n}]}@*
@noindent Abbreviation: @code{IL}

@noindent inserts @var{n} lines at the current cursor position, breaking the
current line. If the optional @var{n} argument is not specified, it is
assumed to be one.



@node DeleteLine
@subsection DeleteLine
@cmindex DeleteLine

@noindent Syntax: @code{DeleteLine [@var{n}]}@*
@noindent Abbreviation: @code{DL}

@noindent deletes @var{n} lines starting from the current cursor
position, putting the last one in the temporary buffer, from which it
can be undeleted. See @ref{UndelLine}. If the optional @var{n} argument is
not specified, it is assumed to be one. Note that this action is in no
way inverse with respect to @code{InsertLine}.



@node DeleteEOL
@subsection DeleteEOL
@cmindex DeleteEOL

@noindent Syntax: @code{DeleteEOL}@*
@noindent Abbreviation: @code{DE}

@noindent deletes all characters from the current cursor position to the end
of the line.

@code{DeleteEOL} could be easily implemented with a macro, but it is such a
common, basic editing feature that it seemed worth a separate implementation.




@node Support Commands
@section Support Commands

These commands perform miscellaneous useful actions. In particular, they
provide access to the shell and a way to assign the functionality of
@key{Escape} to another key.

@menu
* About::
* Alert::
* Beep::
* Exec::
* Flash::
* Help::
* NOP::
* Refresh::
* Suspend::
* System::
* Escape::
* KeyCode::
* NameConvert::
@end menu



@node About
@subsection About
@cmindex About

@noindent Syntax: @code{About}@*
@noindent Abbreviation: @code{About}

@noindent displays the copyright splash screen and places a simple
information line containing the version and build date of @code{ne}
on the status bar. Press any key to dismiss this screen.


@node Alert
@subsection Alert
@cmindex Alert

@noindent Syntax: @code{Alert}@*
@noindent Abbreviation: @code{AL}

@noindent beeps or flashes, depending on the value of the visual bell flag.



@node Beep
@subsection Beep
@cmindex Beep

@noindent Syntax: @code{Beep}@*
@noindent Abbreviation: @code{BE}

@noindent beeps. If your terminal cannot beep, it flashes. If it cannot
flash, nothing happens (but you have a very bad terminal).



@node Exec
@subsection Exec
@cmindex Exec

@noindent Syntax: @code{Exec}@*
@noindent Abbreviation: @code{EX}

@noindent prompts the user on the input line, asking for a command, and
executes it. It is never registered while recording a macro (though the command
you type is).

@code{Exec} is mainly useful for key bindings, menu configurations, and in
manually programmed macros.

Note that if the command you specify does not appear in @code{ne}'s internal
tables, it is considered to be a macro name. See @ref{Macro}.



@node Flash
@subsection Flash
@cmindex Flash

@noindent Syntax: @code{Flash}@*
@noindent Abbreviation: @code{FL}

@noindent acts as @code{Beep}, but interchanging the words ``beep'' and ``flash''.
Same comments apply. See @ref{Beep}.



@node Help
@subsection Help
@cmindex Help

@noindent Syntax: @code{Help [@var{name}]}@*
@noindent Abbreviation: @code{H}

@noindent displays some help about the command @var{name} (both the short and
the long versions of the command names are accepted). If no argument is
given, a list of all existing commands in long form is displayed,
allowing you to choose one. You can browse the help text with the
standard navigation keys. If you press @key{Return}, the command list
will be displayed again. If you press @key{f1} or @key{Escape}, you will
return to normal editing.

Invocations of the @code{Help} command are never registered while
recording macros so that you can safely access the help system while
recording. See @ref{Record}.



@node NOP
@subsection NOP
@cmindex NOP

@noindent Syntax: @code{NOP}@*
@noindent Abbreviation: @code{NOP}

@noindent does nothing. Mainly useful for inhibiting standard key bindings.



@node Refresh
@subsection Refresh
@cmindex Refresh

@noindent Syntax: @code{Refresh}@*
@noindent Abbreviation: @code{REF}

@noindent refreshes the display. @code{Refresh} is very important, and should
preferably be bound to the @kbd{@key{Control}-L} sequence, for historical
reasons. It can always happen that a noisy phone line or a quirk in the
terminal corrupts the display. This command restores it from scratch.

@code{Refresh} has the side effect of checking to see if your window
size has changed, and will modify the display to take that into
account.



@node Suspend
@subsection Suspend
@cmindex Suspend

@noindent Syntax: @code{Suspend}@*
@noindent Abbreviation: @code{SU}

@noindent suspends @code{ne} and returns you to a shell prompt; usually,
the shell command @code{fg} is used to resume @code{ne}.



@node System
@subsection System
@cmindex System

@noindent Syntax: @code{System [@var{command}]}@*
@noindent Abbreviation: @code{SYS}

@noindent asks the shell to execute @var{command}. The terminal is
temporarily reset to the state it was in before @code{ne}'s activation, and
@var{command} is started. When the execution is finished, control
returns to @code{ne}.

If the optional argument @var{command} is not specified, you can enter it on
the input line.

@ignore

Before starting the execution, @code{ne} defines a series of environment
variables which can thus be used on the command line. The variables allow
to refer to parts of the internal state of @code{ne}.

@end ignore



@node Escape
@subsection Escape
@cmindex Escape

@noindent Syntax: @code{Escape}@*
@noindent Abbreviation: @code{ESC}

@noindent toggles the menus on and off, or escapes from the input line. This
command is mainly useful for reprogramming the menu activator, and it is
never registered while recording a macro. See @ref{Record}.



@node KeyCode
@subsection KeyCode
@cmindex KeyCode

@noindent Syntax: @code{KeyCode [@var{k}]}@*
@noindent Abbreviation: @code{KC}

@noindent prompts you to press a key, and reports on the status bar
the key code @code{ne} associates with that key, the
command currently associated with that key code, as well as the
input class for that key code. Input class codes are: ALPHA, COMMAND,
RETURN, TAB, IGNORE, and INVALID. This can be useful while
configuring your @file{~/.ne/.keys} file.

If the optional integer @var{k} (between 0 and 511) is given, @code{KeyCode}
uses @var{k} as the key code and displays the information described above.


@node NameConvert
@subsection NameConvert
@cmindex NameConvert

@noindent Syntax: @code{NameConvert [0|1]}@*
@noindent Abbreviation: @code{NC}

@noindent converts the current document's name between relative and
absolute path names. With no parameter it switches the current name
from relative to absolute, or absolute to relative. With @code{1} it
converts the relative path to absolute or leaves the absolute path
unchanged. With @code{0} it converts the absolute path to relative or
leaves the relative path unchanged.


@node Configuration
@chapter Configuration
@cindex Meta key

In this chapter we shall see how the menus and the key bindings of @code{ne} can
be completely configured. Note that menu and key configuration is parsed at startup
time, and cannot be changed during the execution of the program. This is a
chosen limitation.

We will also see how to override incorrect or missing file name extensions by
comparing the contents of documents to patterns to determine @emph{virtual extensions}.

@ignore
It should also be remarked that the standard configuration of @code{ne} does
not contain key bindings relative to the @key{Meta} key. This choice was forced
by the fact that the behaviour of this key is unpredictable on most systems. If
your @key{Meta} key does what it should (i.e., it rises the high bit of any
character), you can configure about thirty new shortcuts---the
@kbd{@key{Control}-@key{Meta}-@var{letter}} combinations---that will produce
ASCII characters between 128 and 159, and will be parsed as shortcuts by
@code{ne}.
@end ignore

@menu
* Key Bindings::
* Changing Menus::
* Virtual Extensions::
@end menu



@node Key Bindings
@section Key Bindings
@cindex Key bindings
@cindex Configuring the keyboard

@code{ne} allows you to associate any keystroke with any command. To
accomplish this task, you have to create a (possibly UTf-8) file named
@file{.keys} in your @file{~/.ne} directory. You can change
the default name (possibly specifying a complete path) using the
@code{--keys} argument (@pxref{Arguments}).

The format of the file is very simple: each line starting with the @samp{KEY}
sequence of capital characters is considered the description of a key binding.
Each line starting with @samp{SEQ} binds a character sequence to a key.
All other lines are considered comments. The format of a key binding
description is

@example
KEY @var{hexcode} @var{command}
@end example

The @var{hexcode} value is the @sc{ascii} code of the keystroke. (For
special keys such as @key{Insert} or function keys, you should take a
look at the file @file{default.keys} that comes with @code{ne}'s
distribution: it contains a complete, commented definition of
@code{ne}'s standard bindings that you can modify with a trial-and-error
approach.) The easiest way to see the code @code{ne} uses for a given
key is by using the @ref{KeyCode} command. It prompts you to press a
key, then reports the code for that key on the status bar. It also
displays the command bound to that key if there is one.

You can write just the hexadecimal digits, nothing else is
necessary (but a prefixing @samp{0x} is tolerated).  For instance,

@example
KEY 1 MoveSOL
@end example

@noindent binds to @kbd{@key{Control}-A} the action of moving to the start
of a line, while

@example
KEY 101 LineUp
@end example

@noindent binds to the ``cursor-up'' key the action of moving the cursor
one line up.

@var{command} can be any @code{ne} command, including @code{Escape}
(which allows reconfiguring the menu activator) and @code{Macro}, which
allows binding complex sequences of actions to a single keystroke. The binding
of a macro is very fast because on the first call the macro is cached in memory.
@xref{Macro}.

Note that you cannot @emph{ever} redefine @key{Return} or @key{Escape}. This
is a basic issue---however brain damaged is the current configuration, you will
always be able to exploit fully the menus and the command line.

Besides the ``standard'' combinations (e.g.,
@kbd{@key{Control}-@var{letter}}), it possible to program combinations
based on the @key{Meta} key (a.k.a. @key{Alt}). The situation in this
case is a bit more involved, because depending on the terminal emulator you are
using, the effect of the @key{Meta} key can be widely different. For
instance, @code{xterm} raises the eighth bit of a character, so, for
instance,

@example
KEY 81 MoveSOF
@end example

@noindent binds @kbd{@key{Control}-@key{Meta}-a} to the action of moving to the
start of the document. However, @code{gnome-terminal} will emit the
character of ASCII code 1 prefixed with ESC instead (``@code{\x1b\x01}''). To handle this case,
@code{ne} provides codes from 180 on for @emph{simulated @key{Meta}
sequences}: for instance,

@example
KEY 181 MoveSOF
@end example

@noindent binds the abovementioned sequence to the same action as
before. In general, the code 180+@var{x} corresponds to the sequence
ESC followed by the ASCII character of code @var{x}. Note that some of
these sequences may be disabled, if they conflict with existing sequences
of your terminal (for instance, ESC followed by @samp{O} is always
disabled because it prefixes several built-in keyboard sequences).

As a final note, we remark that typing @kbd{@key{Meta}-a} on
@code{gnome-terminal} will produce an ESC followed by @samp{a} (``@code{\x1ba}''). Since it
is obviously easier to press just @key{Meta} rather than @key{Meta} and
@key{Control} at the same time, it is a good idea to associate the same
sequence also to this combination, using

@example
KEY 1E1 MoveSOF
@end example

@noindent Moreover, this setting provides the user with a second choice: one can
press @key{Escape} followed by a letter instead of using modifiers.

This is the approach used by default in @code{ne}: this way,
@key{Control} with @key{Meta} plus a letter should always work, and
@key{Meta} should work sometimes (of course, if you're sure to use
always the same kind of emulator you can bind more features). Again, the
best place to look at it's @file{default.keys}.

As stated above, each line starting with @samp{SEQ} binds a character sequence
to a key code. The format for a @samp{SEQ} binding is

@example
SEQ "@var{sequence}" @var{hexcode}
@end example

@noindent where "@var{sequence}" is a double-quoted string of characters
(which can include escaped hexadecimals) followed by a hexadecimal key code
as described above for @samp{KEY} definitions.

You should rarely need this, as properly configured systems already do
this for most keys. However, some key combinations (@key{Control} in
conjunction with cursor keys for example) are usually not defined. If you
know the character sequence your system generates for such a combination, you may use
@samp{SEQ} to bind that sequence to a particular key code if that sequence
isn't already defined on your system. For example,
@key{Control}-``cursor-left'' may generate the sequence
@code{\x1b[1;5D}. The following lines bind that sequence to the @key{f10}
key code @samp{14A}, then bind that key code to the @samp{HELP} command.

@example
SEQ  "\x1b[1;5D"  14A
KEY  14A          HELP
@end example

Sequences are inherently terminal- or terminal emulator-specific, so
their utility will vary depending on how many emulators you use. At least
they give you the posibility to use keys or key combinations that aren't
covered by @code{curses}.

The key binding file is parsed at startup. If something does not work,
@code{ne} exits displaying an error message. If you want @code{ne} to skip
parsing the key binding file (for instance, to correct the broken
file), just give @code{ne} the @code{--no-config} argument. @xref{Arguments}.



@node Changing Menus
@section Changing Menus
@cindex Configuring the menus

@code{ne} allows you to change the contents of its menus. To
accomplish this task, you have to create a file named @file{.menus} in your
home directory, or in @file{~/.ne}. You can change the default name
(possibly specifying a complete path) using the @code{--menus} argument
(@pxref{Arguments}).

Each line of a menu configuration file not starting with the @samp{MENU} or
@samp{ITEM} keywords is considered a comment. You should describe the menus
as in the following example:

@example
MENU "File"
ITEM "Open...     ^O" Open
ITEM "Close         " Close
ITEM "DoIt          " Macro DoIt
@end example

In other words: a line of this form
@example
MENU "@var{title}"
@end example
will start the definition of a new menu, having the given title. Each line
of the form
@example
ITEM "@var{text}" @var{command}
@end example
will then define a menu item, and associate the given command to it.

Any number of menus can be accommodated, but you should consider that many
terminals are 80 columns wide. There is also a minor restriction on the
items---their width has to be constant throughout each menu (but different
menus can have different widths). Note that the text of an item, as the name of
a menu, is between quotes. Whatever follows the last quote is considered the
command associated to the menu.

@noindent @strong{Warning:} the description of key bindings in menus
(@samp{^O} in the previous example) is very important for the beginner;
there is no relation inside @code{ne} about what you say in the menu and how
you configure the key bindings (@pxref{Key Bindings}). Please do not say
things in the menus that are not true in the key binding file.

The menu configuration file is parsed at startup. If something does not
work, @code{ne} exits displaying an error message. If you want @code{ne} to
skip the menu configuration phase (for instance, to correct the
broken file), just give @code{ne} the @code{--no-config} argument.
@xref{Arguments}.


@node Virtual Extensions
@section Virtual Extensions
@cindex Virtual Extensions
@cindex Extension by Content

When a document is loaded or saved under a different name, @code{ne} may
examine the contents of the document to determine whether to ignore the
corresponding file's actual or missing extension and use instead a @dfn{virtual
extension}. This affects which AutoPrefs and Syntax settings @code{ne}
applies to the document.

The document's contents are matched against the regular expressions (see
@pxref{Regular Expressions}) you include in your @file{~/.ne/.extensions}
file. (There may also be an @file{extensions} file (no leading @samp{.})
in the global directory.) If @code{ne} finds a match it will act as if the
document's name had the corresponding extension.

Note that by default @code{ne} does not override a file's
given extension. However, you can specify any number of extensions that
you would like to allow to be overridden by including lines in your
 @file{~/.ne/extensions} containing only a dot followed by a single extension or
shell ``glob pattern''. In particular, @code{.*"} would
allow overriding all extensions.

@noindent Here's an example @file{~/.ne/.extensions} file:

@example
# The following patterns match some common command interpreters.
# They must match on the first line.
 sh   1  ^#!\s*/.*\b(bash|sh|ksh|zsh)\s*
 csh  1  ^#!\s*/.*\b(csh|tcsh)\s*
 pl   1  ^#!\s*/.*\bperl\b
 py   1  ^#!\s*/.*\bpython[0-9]*\s*
 rb   1  ^#!\s*/.*\bruby\s*
 xml  1  ^<\?xml
# These must match in the first 30 and 1000 lines, respectively.
 yaml   30  ^\+\+\+$
 ini  1000i ^\[\s*(\w|[.-])+\s*\]\s*$
# You must list the existing extensions you wish to override, one
# per line. Shell glob patterns are allowed. Note that ".*" would
# allow overriding any extension. (Think before you do that!)
.conf
.tx[0-9]
@end example

@noindent The only lines which matter consist of a space-delimited set of
@verbatim
  extension   number   regular_expression
@end verbatim
@noindent or a single @samp{.} followed by a glob pattern. Anything else is treated as a
comment. The number must be a positive integer indicating the maximum line number of the
document in which the corresponding regular expression must match. The exception is zero,
which allows a match on any line in the document. (Actually, ne restricts the examined
portion of the document to the first 1,000,000 bytes.) If the number has a lower-case
@samp{i} suffix (see the @file{ini} example above), the corresponding regular expression
is not case sensitive. Trailing spaces are not included as part of the regular_expression.

Only the last instance of any extension specification is considered. This allows you to
override any specifications from the global @file{extensions} file. If you really need
two different patterns, join them into one by concatenating them with a @samp{|} like so:
@verbatim
  foo  1000i  (pattern_A)|(pattern_B)
@end verbatim


@node Hints and Tricks
@chapter Hints and Tricks
@cindex Escape usage
@cindex Turbo adjustment
@cindex Shortcuts not working
@cindex Meta key
@cindex Changing colors
@cindex Large files

@table @emph

@item Use @key{f1} or @key{Escape}-@key{Escape}, not @key{Escape}.
Due to the limitations of the techniques used when communicating with a
terminal, it is not possible to ``decide'' that the user pressed the
@key{Escape} key for about a second after the actual key press
(@pxref{EscapeTime}). This means that you will experience annoying delays when
using menus. If you have no @key{f1} key, use @key{Escape}-@key{Escape}, or
redefine a keystroke assigning the command @code{Escape}, and you will be
able to use that keystroke instead of @key{Escape}. Unfortunately,
some GUI-based terminals (most notably, @code{gnome-terminal}) use @key{f1}
for their own purposes; in that case, you can assign the @code{Escape}
command to another key (@pxref{Configuration}).

@item Check for the presence of a @key{Meta} key.
If your system has a standard @key{Meta} or @key{Alt} key, there is a
good chance that you have several other shortcuts. If the built-in
@key{Meta} bindings do not work, you must discover which is the effect
of the @key{Meta} in your terminal emulator. Indeed, it is possible in
theory to configure about 150 shortcuts. @xref{Configuration}. In any
case, prefixing a key with @key{Escape} has the same effect as holding
down @key{Meta}, so with the standard key bindings
you can, for instance, advance by word with @kbd{@key{Escape}} followed by @kbd{F}.

@item When editing very large files, please use the @code{--no-syntax} option.
Even if @code{ne} will switch transparently to memory-mapped disk files, syntax
highlighting requires a great deal of additional memory.

@item Mac users should turn on ``Delete sends CTRL-H'' in the @command{Terminal} settings.
If you are a Mac user, you need to check the ``Delete sends CTRL-H'' option
in the @samp{Advanced} tab of the @command{Terminal} application settings.

@item @code{ne} does tilda expansion.
When you have to specify a file name, you can always start with @file{~/} in
order to specify your home directory, or @file{~@var{user}/} to
specify the home directory of another user.

@item It is easy to correct bad colors.
Sometimes, due to different opinions about the best default foreground and
background colors, some of the color choices in a syntax file might be
unreadable (for instance, @samp{dim white} on a terminal with a white
background). Just copy the guilty syntax specification file to the
@file{~/.ne/syntax} directory, and change the color names at the start of
the file.

@item Use the @samp{tabs} syntax to distinguish @sc{tab}s from @sc{space}s.
When you're struggling to clean up a mix of @sc{tab}s and @sc{space}s,
temporarily switching to the @samp{tabs} syntax may help. The command
@command{Syntax tabs} makes @sc{tab} characters show up in a different
background color from @sc{space}s. Once you've gotten your white space
issues straightened out, you can switch back to the syntax appropriate
for your current file type.

@item @code{ne} does interactive filename completion.
When you have to specify a file name as last element of a long input,
you can invoke the completer using @key{Tab}. If you hit it twice in a
row, you will enter the file requester, where you can navigate and
escape back to the command line, either with @key{f1}, which will let
you edit again your previous input, or with @key{Tab}, which will copy
your current selection over your previous file name. In other words, you
can freely alternate completion, editing and browsing.

@item Disable the status bar for slow connections.
@code{ne} tries to emit as few characters as possible when updating the
screen. However, for each key you type it is likely that the status
bar has to be updated. If your connection is very slow, you can
disable the status bar to get a quicker response (@pxref{StatusBar}).

@item The @key{Escape} delay when activating menus can be avoided.
If you press after @key{Escape} any key that does not produce the second
character of an escape sequence, @code{ne} will immediately recognize the
@key{Escape} key code as such. Since non-alphabetical keys have no effect while
browsing through the menus, if you're forced to use @key{Escape} as menu
activator you can press, for instance, @samp{,} just after it to speed
up the menu activation (note that @samp{:} would not work, because it would
activate the command line). Alternatively, you can just type @key{Escape}
twice in a row.

@item Use turbo mode for lengthy operations.
Turbo mode (@pxref{Turbo}) allows performing very complex operations
without updating the screen until the operations are complete. This can
be a major plus if you are editing very long files, or if your terminal
is slow. If the default value (0, which means twice the number of
visible rows) does not give you the best results, experiment other
values.

@item Regular expressions are powerful, and slow.
Regular expressions must be studied very carefully. If you spend a lot
of time doing editing, it is definitely reasonable to study even their
most esoteric features. Very complex editing actions can be performed by
a single find/replace using the @code{\@var{n}} convention. But remember
always that regular expressions are much slower than a normal search: in
particular, if you use them on a UTF-8 text, @code{ne} has to transform
them into an equivalent (but more complex) expression that cannot match
partially a UTF-8 sequence, and this expansion makes the search even
slower.

@item Use the correct movement commands in a macro.
Many boring, repetitive editing actions can be performed in a breeze
by recording them the first time. Remember, however, that while recording
a complex macro you should always use a cursor movement that will apply
in a different context. For instance, if you are copying a word, you cannot
move with cursor keys, because that word at another application of the
macro could be of a different length. Rather, use the next/previous word
keys and the @code{MoveEOW} command, which guarantee a correct behaviour in
all situations.

@item Some preferences can be preserved even with automatic preferences.
When you save an autoprefs file, the file simply contains a macro that,
when executed, produces the current configuration. However, you could want,
for instance, to never change the insert/overwrite state. In this case, just
edit the autoprefs files with @code{ne} and delete the line containing the
command setting the insert flag. When the autoprefs are loaded later, the
insert flag will be left untouched. This trick is particularly useful with
the @code{StatusBar} and @code{FastGUI} commands.

@item If some keystrokes do not work, check for system-specific features.
Sometimes it can happen that a keystroke does not work---for instance,
@kbd{@key{Control}-O} does not open a file. This usually is due to the kernel
tracking that key for its purposes. For instance, along a @code{telnet}
connection with xon/xoff flow control, @kbd{@key{Control}-S} and
@kbd{@key{Control}-Q} would block and release the output
instead of saving and quitting.

In these cases, if you do not need the system
feature you should check how to disable it: for instance, some @sc{bsd}-like
systems feature a delayed suspend signal that is not in the @sc{posix}
standard, and thus cannot be disabled by @code{ne}. On @sc{hp-ux}, the command
@code{stty dsusp ^-} would disable the signal, and would let the control
sequence previously assigned to it to run up to @code{ne}.

@end table



@node Motivations and Design
@chapter Motivations and Design
@cindex Mode
@cindex curses
@cindex POSIX
@cindex terminfo
@cindex termcap
@cindex Magic cookie terminals
@cindex Resource usage
@cindex Interrupt character

In this chapter I will try to outline the rationale behind @code{ne}'s
design choices. Moreover, some present, voluntary limitations of the current
implementation will be described. The intended audience of such a
description is the programmer wanting to hack up @code{ne}'s sources, or the
informed user wanting to deepen his knowledge of the limitations.

The design goal of @code{ne} was to write an editor that is easy to use
at first sight, powerful, and completely configurable. Making @code{ne}
run on any terminal that @code{vi} could handle was also a basic issue,
because there is no use getting accustomed to a new tool if you cannot
use it when you really need it. Finally, using resources sparingly was
considered essential.

@code{ne} has no concept of @emph{mode}. All shortcuts are defined by a
single key, possibly with a modifier (such as @key{Control} or @key{Meta}).
Modality is in my opinion a Bad Thing unless it has a very clear visual
feedback. As an example, menus are a form of modality. After entering the
menus, the alphabetic keys and the navigation keys have a different meaning.
But the modality is clearly reflected by a change in the  user
interface. The same can be said about the input line, because it is always
preceded by a (possibly highlighted) prompt ending with a colon.

@code{ne} has no sophisticated visual updating system similar to, for
instance, the one of @code{curses}. All updating is done while
manipulating the text, and only if the turbo flag is set can some iterated
operations delay the update. (In this case, @code{ne} keeps track in a
very rough way of the part of the screen that changed.) Moreover, the
output is not preempted by additional input coming in, so that along a
slow connection the output could not keep up with the input. However,
along reasonably fast connections, the responsiveness of the editor is
greatly enhanced by the direct update. And since we update the screen in
parallel with the internal representation, we can exploit our knowledge to
output a very small number of characters per modification. As it is
typical in @code{ne}, when such design tradeoffs arise, preference is
given to the solution that is effective on a good part of the existing
hardware and will be very effective on most future hardware.

@code{ne} uses a particular scheme for handling text. There is a doubly
linked list of line descriptors that contain pointers to each line of text.
The lines themselves are kept in a list of pools, which is expanded and
reduced dynamically. The interesting thing is that for each pool @code{ne}
keeps track just of the first and of the last character used. A character is
free iff it contains a null, so there is no need for a list of free chunks.
The point is that the free characters lying between that first and the last
used characters (the @dfn{lost} characters) can only be allocated
@emph{locally}: whenever a line has to grow in length, @code{ne} first
checks if there are enough free characters around it. Otherwise, it remaps
the line elsewhere. Since editing is essentially a local activity, the
number of such lost characters remains very low. And the manipulation of a
line is extremely fast and independent of the size of the file, which can be
very huge. A mathematical analysis of the space/time tradeoff is rather
difficult, but empirical evidence suggests that the idea works.

@code{ne} takes the @sc{posix} standard as the basis for @sc{un*x}
compatibility. The fact that this standard has been designed by a worldwide
recognized and impartial organization such as @sc{ieee} makes it in my
opinion the most interesting effort in its league. No attempt is made to
support ten thousand different versions and releases by using conditional
compilation. Very few assumptions are made about the behaviour of the system
calls. This has obvious advantages in terms of code testing, maintenance, and
reliability. For the same reasons, the availability of an @sc{ansi} C
(C99) compiler is assumed.

If the system has a @code{terminfo} database and the related functions
(which are usually contained in @code{curses} library), @code{ne} will
use them. The need for a terminal capability database is clear, and the
choice of @code{terminfo} (with respect to @code{termcap}) is compulsory
if you want to support a series of features (such as more than ten
function keys) that @code{termcap} lacks. If @code{terminfo} is not
available, @code{ne} can use a @code{termcap} database, or, as a last
resort, a built-in set of ANSI control sequences. Some details about
this can be found in @ref{Portability Problems}.

@code{ne} does not allow redefinition of the @key{Escape}, @key{Tab} or
@key{Return} keys, nor of the interrupt character
@kbd{@key{Control}-\}. This decision has been made mainly for two
reasons. First of all, it is necessary to keep a user from transforming
@code{ne}'s bindings to such a point that another unaware user cannot
work with it. These two keys and the alphabetic keys allow activating
any command without any further knowledge of the key bindings, so it
seems to me this is a good choice. As a second point, the @key{Escape}
key usage should generally be avoided. The reason is that most escape
sequences that are produced by special keys start with the escape
character. When @key{Escape} is pressed, @code{ne} has to wait for one
second (this timing can be changed with the @code{EscapeTime} command),
just to be sure that it did not receive the first character of an escape
sequence. This makes the response of the key very slow, unless it is
immediately followed by another key such as @samp{:}, or by @key{Escape},
again.  @xref{Hints and Tricks}.

Note that, as has been stated several times, the custom key bindings also work
when doing a long input, navigating through the menus or browsing the
requester. However, this is only partially true. To keep the code size
and complexity down, in these cases @code{ne} recognizes only direct bindings to
commands, and discards the arguments. Thus, for instance, if a key is bound to
the command line @code{LineUp 2}, it will act like @code{LineUp}, while a
binding to @code{Macro MoveItUp} would produce no result. Of course full
binding capability is available while writing text. (This limitation will
probably be lifted in a future version: presently it does not seem to limit
seriously the configurability of @code{ne}.)

@code{ne} has some restrictions in its terminal handling. It does not support
highlighting on terminals that use a magic cookie. Supporting such terminals
correctly is a royal pain, and I did not have any means of testing the code anyway.
Moreover, they are rather obsolete. Another lack of support is for the
capability strings that specify a file to print or a program to launch in
order to initialize the terminal.

The macro capabilities of @code{ne} are rather limited. For instance, you
cannot give an argument to a macro: macros are simply scripts that can be played
back automatically. This makes them very useful for everyday use in a
learn/play context, but rather inflexible for extending the capabilities of the
editor.

@code{ne} has been written with sparing resource use as a basic goal.
Every possible effort has been made to reduce the use of @sc{cpu} time and
memory, the number of system calls, and the number of characters output to
the terminal. For instance, command parsing is done through hash
techniques, and the escape sequence analysis uses the order structure of
strings for minimizing the number of comparisons. The optimal cursor
motion functions were directly copied from @code{emacs}. The update of
files using syntax highlighting is as lazy as possible: modifications
cause just the update of the current line, and the rest of the screen is
updated only when you move away. The search algorithm is a simplified
version of the Boyer-Moore algorithm that provides high performance with a
minimal setup time. An effort has been taken to move to the text segment
all data that do not change during the program execution. When the status
bar is switched off, additional optimizations reduce the cursor movement
to a minimum.

A word should be said about lists. Clearly, handling the text as a
single block with an insertion gap (a la @code{emacs}) allows you to
gain some memory. However, the management of the text as a linked list
requires much less @sc{cpu} time, and the tradeoff seems to be
particularly favorable on virtual memory systems, where moving the
insertion gap can require a lot of accesses to different pages.



@node The Encoding Mess
@chapter The Encoding Mess
@cindex UTF-8
@cindex ISO-8859 family
@cindex ISO-8859-1

@code{ne} supports UTF-8. It can use UTF-8 for its
input/output, and it can also interpret one or more documents as containing
UTF-8 encoded text, acting accordingly. Note that the document content is
actual UTF-8 text---@code{ne} does not use wide characters. As a
positive side-effect, @code{ne} can support fully the ISO-10646
standard, but nonetheless non-UTF-8 texts occupy exactly one byte per
character.

More precisely, @emph{any} piece of text in @code{ne} is classified as
US-ASCII, 8-bit or UTF-8. A US-ASCII text contains only US-ASCII
characters. An 8-bit text sports a one-to-one correspondence between
characters and bytes, whereas an UTF-8 text is interpreted in UTF-8.  Of
course, this rises a difficult question: @emph{when} should a document be
classified as UTF-8?

Character encodings are a mess. There is nothing we can do to change
this fact, as character encodings are @emph{metadata that modify data
semantics}. The same file may represent different texts of different
lengths when interpreted with different encodings. Thus, there is no safe
way of guessing the encoding of a file.

@code{ne} stays on the safe side: it will never try to convert a file
from an encoding to another one. It can, however, interpret data
contained in a document depending on an encoding: in other words,
encodings are truly treated as metadata. You can switch off UTF-8
at any time, and see the same document as a standard 8-bit file.

Moreover, @code{ne} uses a @emph{lazy} approach to the problem: first of
all, unless the UTF-8 automatic detection flag is set
(@pxref{UTF8Auto}), no attempt is ever made to consider a file as UTF-8
encoded.  Every file, clip, command line, etc., is firstly scanned for
non-US-ASCII characters: if it is entirely made of US-ASCII characters,
it is classified as US-ASCII. An US-ASCII piece of text is compatible
with anything else---it may be pasted in any document, or, if it is a
document, it may accept any form of text. Documents classified as US-ASCII
are distinguished by an @samp{A} on the status bar.

As soon as a user action forces a choice of encoding (e.g., an accented
character is typed, or an UTF-8-encoded clip is pasted), @code{ne} fixes
the mode to 8-bit or UTF-8 (when there is a choice, this depends on
the value of the @ref{UTF8Auto} flag). Of course, in some cases this may
be impossible, and in that case an error will be reported.

All this happens behind the scenes, and it is designed so that in 99% of
the cases there is no need to think of encodings. In any case, should
@code{ne}'s behaviour not match your needs, you can always change at run
time the level of UTF-8 support.




@node History
@chapter History
@cindex TurboText
@cindex Amiga

The main inspiration for this work came from Martin Taillefer's
@code{TurboText} for the Amiga, which is the best editor I ever saw on
any computer.

The first versions of @code{ne} were created on an Amiga 3000T, using
the port of the @code{curses} library by Simon John Raybould. After
switching to the lower-level @code{terminfo} library, the development
continued under @sc{un*x}. Finally, I ported @code{terminfo} to the
Amiga, thus making it possible to develop on that platform again. For
@code{ne} 1.0, an effort has been made to provide a @code{terminfo}
emulation using GNU's @code{termcap}.
The development eventually moved to Linux.

Todd Lewis got involved with @code{ne} when the University of North
Carolina's Chapel Hill campus migrated its central research computers
from @sc{mvs} to @sc{unix} in 1995. The readily available @sc{unix} editors
had serious weaknesses in their user interfaces, especially from the
standpoint of @sc{mvs} users who were not too excited about having to move
their projects to another platform while learning an entirely new suite
of tools. @code{ne} offered an easily understood interface with enough
capabilities to keep these new @sc{unix} users productive. Todd installed and
has maintained @code{ne} at UNC since then, making several improvements to the
code to meet his users' needs. In early 1999 his code base and
mine were merged to become version 1.17.

Support for syntax highlighting was added in 2009 with code and
techniques heavily borrowed from the GNU-licensed editor @code{joe},
which was written by Joseph H. Allen. Much of the work to incorporate
this code into @code{ne} was undertaken by Daniele Filaretti, an
undergraduate student working under the direction of Sebastiano at the
Universit@`a degli Studi di Milano.




@node Portability Problems
@chapter Portability Problems
@cindex Portability
@cindex POSIX
@cindex terminfo
@cindex termcap
@cindex Printable characters

This chapter is devoted to the description of the (hopefully very few) problems
that could arise when porting @code{ne} to other flavors of @sc{un*x}.

The fact that only @sc{posix} calls have been used (@pxref{Motivations
and Design}) should guarantee that on @sc{posix}-compliant systems a
recompilation should suffice. Unfortunately, @code{terminfo} has not
been standardized by @sc{ieee}, so that different calls could be
available. The necessary calls are @code{setupterm()}, @code{tparm()}
and @code{tputs()}. The other @code{terminfo} functions are never used.

If @code{terminfo} is not available, the source files @file{info2cap.c}
and @file{info2cap.h} map @code{terminfo} calls on @code{termcap}
calls. The complete GNU @code{termcap} sources are distributed with
@code{ne}, so no library at all is needed to use them. You just have to
compile using one of the options explained in the @file{makefile} and in
the @file{README}. Should you need comprehensive information on GNU
@code{termcap}, you can find the distribution files on any @code{ftp}
site that distributes the GNU archives. I should note that the GNU
@code{termcap} manual is definitely the best manual ever written about
terminal databases.

There are, however, some details that are not specified by @sc{posix}, or are
specified with insufficient precision. The places of the source where such
details come to the light are evidenced by the @samp{PORTABILITY PROBLEM}
string, which is followed by a complete explanation of the problem.

For instance, there is no standard way of printing extended @sc{ascii}
characters (i.e., characters whose code is smaller than 32 or greater than
126). On many system, these characters have to be filtered and replaced with
something printable: the default behaviour is to add 64 to all characters under
32 (so that control characters will translate to the respective letter) and to print
them in reverse video; moreover, all characters between 127 and 160 are visualized
as a reversed question mark (this works particularly well with ISO Latin
1, but Windows users might not like it). This behavior can be easily changed
by modifying the @code{out()} function in @file{term.c}.

Note that it is certainly possible that some system features not standardized
by @sc{posix} interfere with @code{ne}'s use of the I/O stream. Such problems
should be dealt with locally by using the system facilities rather than by
horribly @code{#ifdef}'ing the source code. An example is given in @ref{Hints
and Tricks}.



@node Acknowledgments
@chapter Acknowledgments

A lot of people contributed to this project. Part of the code comes from
@code{emacs} and @code{joe}. Many people, in particular at the silab (the Milan
University Computer Science Department Laboratory), helped in beta testing the
first versions. Daniele Filaretti worked at the integration of syntax-highlighting
code from @code{joe}. John Gabriele suggested several new features and relentlessly tested them.

Comments, complaints, desiderata are welcome.

@example
    Sebastiano Vigna
    Via California 22
    I-20144 Milano MI
    Italia

    sebastiano.vigna@@unimi.it


    Todd M. Lewis
    CB 1150 2210 ITS Franklin
    University of North Carolina
    Chapel Hill, NC 27599-1150
    USA

    Todd_Lewis@@unc.edu


    ne home page: @uref{http://ne.di.unimi.it/}
    Discuss ne at @uref{http://groups.google.com/group/niceeditor/}
    Github repo: @uref{https://github.com/vigna/ne/}

@end example
@page

@page
@node Concept Index
@unnumbered Concept Index
@printindex cp

@page
@node Command Index
@unnumbered Command Index
@printindex cm

@contents
@bye<|MERGE_RESOLUTION|>--- conflicted
+++ resolved
@@ -905,21 +905,13 @@
 document loaded, and it can appear multiple times on the command line.
 See @ref{Binary}.
 
-<<<<<<< HEAD
-The @code{--read-only} option causes @code{ne} to load the next named file
+The @code{--read-only}/@code{--readonly}/@code{--ro} option causes @code{ne} to load the next named file
 into a read-only document. You can't modify a read-only
 document without first taking special action such as turning off the read-only
 flag. You can still @code{Save} (@ref{Save}) a read-only document to a
 file if the file's permissions allow it, but @code{ne} will prompt you
 before attempting to save a document marked read-only.
 The @code{--read-only} option only affects the next document loaded,
-=======
-The @code{--read-only}/@code{--readonly}/@code{--ro} option causes @code{ne} to load the next named file
-into a read-only document. You can still @code{Save} (@ref{Save}) a read-only document to a
-file if the file's permissions allow it, but you can't modify a read-only
-document without taking special action such as turning off the read-only flag
-first. The @code{--read-only} option only affects the next document loaded,
->>>>>>> f29d9432
 so it can appear multiple times on the command line. A document's
 read-only flag is automatically set when a file is loaded if the
 corresponding file is not writable (as determined by the @code{access()}
