(This file, CHANGES, lists fixes. See NEWS for new features and enhancements.)

unreleased

<<<<<<< HEAD
  * Fix java syntax highlighting for strings containing percent
    signs not in a format specifier context.
=======
  * Fixed possible document name issue with docs from similarly named
    directories.
>>>>>>> 64f56138

3.3.0 2020-02-27

  * Fixed possible crash when closing documents from within the SelectDoc
    requester.

  * Fixed adjusted position of mark, bookmark on same line as and to the right
    of multi-line pastes.

  * Fixed cursor position after reformatting a document's final paragraph.

  * Paragraph n where n>1 is atomic; i.e. a single Undo reverts changes.

3.2.1 2019-10-02

  * Fixed reordering items on multi-page requesters.

3.2.0 2019-09-30

  * Fixed typo for "Home" key in default.keys.

  * Add backtick support for MarkDown syntax (md.jsf)

  * Fixed potentially infinite backwards search-and-replace.

3.1.2 2018-10-06

  * Fixed visual glitch when characters spanning multiple columns are only
    partially displayed on the left side.

  * Fixed PARAGRAPH command.

  * DeleteNextWord now deletes through the end of the next N words.

  * Undoing DeleteNextWord/DeletePrevWord also restores cursor position.

3.1.1 2017-06-04

  * Fixed visual glitch when deleting characters from long lines.

  * Fixed broken behavior in WordWrap with leading whitespace.

  * On CloseDoc (^Q), the next document now becomes active. It used to make
    the previous document active.

3.1.0 2017-04-29

  * Comments in .yaml files are highlighted more correctly.

  * Determine better whether Find and FindRegExp patterns need to be recompiled
    when switching buffers. Fix possible lockup after cancelled Find.

  * Fixed missing screen update after ABOUT (regression introduced in 3.0.1).
    Thanks to Brian Callahan for reporting this bug.

  * Help command uses its optional parameter again.

  * PasteVert behaves beyond the right end of lines again.

  * AutoComplete keeps words containing apostrophes as single words ("can't"
    instead of "can" and "t").

  * Home, End, Tab keys now work in menus.

  * Backward FindRegExp works again.

  * Resizing the window in inputs, requesters is more sane.

  * Restored correct keyboard input for 8-bit character sets.

  * Update syntax code for feature parity with current Joe.

3.0.1 2015-06-22

  * Updated version of GNU regex library provides 64-bit regular
    expressions.

  * We no longer assign stdin, fixing a *BSD compatibility problem (thanks
    to Brian Callahan for reporting this issue).

  * Fixed missing screen update at startup when no default autoprefs are
    available.

3.0  2015-06-18

  * Allow remapping of character SEQuences in .keys files.

  * Global macros are now loaded from NE_GLOBAL_DIR/macros rather than
    NE_GLOBAL_DIR (/usr/local/share/ne/macros vs /usr/local/share/ne).

2.6  2015-04-17

  * Ancient bug with vertical clip edges fixed.

  * AutoComplete occasionally would omit some completions.

  * Exit attempts to save all modified documents even if one cannot be saved.
    (It used to give up on the first error.)

  * Avoid crash when resizing window while command prompt is active.

  * Avoid SaveMacro optimization before Undo, called macros.

2.5  2012-12-24

  * Pathologically long-running PARAGRAPH commands are now stoppable (^-\).

  * Moved modified flag '*' to right end of status line to be easier to see.

  * COPY, CUT, ERASE copy the correct text to the clip and do not crash
    any more when in free form mode and cursor or mark is beyond the
    end of a line.

  * ReplaceOnce was returning a generic error code instead of success,
    thus stopping macros.

2.4  2012-04-10

  * CLOSEDOC and QUIT (^Q and Alt-Q) now close string requesters just like Esc.

  * Macro calling macros are now stopped at an arbitrary depth of 32 calls.

  * Last command of a loaded macro w/o trailing new-line now works.

  * Vertical block selections where mark is below cursor select correct text.

  * Mark right of a tab no longer moves when you change tab size.

  * MARK and MARKVERT with no parameters always set rather than toggle the mark.

  * Cursor no longer goes to start of line when you change tab size.

  * A couple of operations in free form mode (joining the first line with
    the following one and deleting a block with an extreme beyond the end
    of file) should not cause crashes anymore.

  * AUTOCOMPLETE could sometimes insert an inadvertent trailing "*".

2.3  2011-10-28

  * Fixed ridiculously old bug when copying a block and the marker is
    after the cursor.

  * Tweak to syntax file for java.

  * Changed build date in "About" to ISO YYYY-MM-DD format.

  * Tweak suspend to signal process group; reduce chance of apparent hang.

  * Instantaneous window resize works again.

  * Now we display an error message (instead of crashing or returning an
    I/O error) when a file is too large (>=2GiB).

  * We no longer set the buffer filename in case of I/O error.

2.2  2011-01-23

  * Fixed memory allocation macros in regex code from glibc to work on systems
    that return NULL on zero-sized allocations.

  * In makefile, made explicit the dependencies for regex.o.

  * Fixed bug in "AdjustView R" that could push current character off screen.

  * Ensure tab size remains less than half the window width when the window
    changes size.

  * Fixed buggy out-of-memory handling when loading files.

  * Fixed buggy HTML/CSS syntax highlighting.

  * Fixed wrong background line colour when clearing to the end of line.

  * ToUpper and ToLower now stop when they reach the end of a document.

2.1  2010-03-17

  * Fixed efficiency bug introduced with syntax highlighting: ne should now
    be much more responsive along slow connections.

  * Fixed old, bad, shameful bug: complex assertions were compiled into
    the code even for the non-debug version. As a result, ne was deadly
    slow on large files.

  * Fixed small mistakes in the keyboard sequences displayed in the menus,
    and small discrepancies between default.keys/default.menus and reality
    (thanks to John Gabriele for having pointed out this).

  * In some cases after a keyboard timeout an ESC character was left in
    the keyboard buffer, causing weird behaviours.

  * Probably really (this time) fixed problems with regexps matching empty strings.

  * BackSpace and Delete behave better in FreeForm mode.
<|MERGE_RESOLUTION|>--- conflicted
+++ resolved
@@ -2,13 +2,11 @@
 
 unreleased
 
-<<<<<<< HEAD
   * Fix java syntax highlighting for strings containing percent
     signs not in a format specifier context.
-=======
+
   * Fixed possible document name issue with docs from similarly named
     directories.
->>>>>>> 64f56138
 
 3.3.0 2020-02-27
 
